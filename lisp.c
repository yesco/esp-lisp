/* Distributed under Mozilla Public Licence 2.0   */
/* https://www.mozilla.org/en-US/MPL/2.0/         */
/* 2016-03-15 (C) Jonas S Karlsson, jsk@yesco.org */
/* A mini "lisp machine", main                    */

// http://stackoverflow.com/questions/3482389/how-many-primitives-does-it-take-to-build-a-lisp-machine-ten-seven-or-five

// in speed it's comparable to compiled LUA
// - simple "readline"
// - maybe 2x as slow
// - handles tail-recursion optimization
// - full closures
// - lexical binding

// RAW C esp8266 - printf("10,000,000 LOOP (100x lua) TIME=%d\r\n", tm); ===> 50ms

// Lua time 100,000 => 2s
// ----------------------
//   s=0; for i=1,100000 do s=s+i end; print(s);
//   function tail(n, s) if n == 0 then return s else return tail(n-1, s+1); end end print(tail(100000, 0))

// DEFINE(tail, (lambda (n s) (if (eq n 0) s (tail (- n 1) (+ s 1)))));
// princ(evalGC(reads("(tail 100000 0)"), env));
// -----------------------------------------------------------------
// lisp.c (tail 1,000 0)
//   all alloc/evalGC gives 5240ms with print
//   no print gc => 5040ms
//   ==> painful slow!
//   NO INT alloc => 4500ms
//   needGC() function, block mark => 1070ms
//
// lisp.c (tail 10,000 0)
//   => 9380, 9920, 10500
//   reuse() looped always from 0, made it round-robin => 3000... 4200... 4000ms!
//   mark_deep() + p->index=i ===> 1500-2000ms
//   car/cdr macro, on desktop 6.50 -> 4.5s for for 1M loop for esp => 1400-1800
//   hardcode primapply 2 parameters => 1100ms
//   hardcode primapply 1,2,3,-3 (if),-16 => 860-1100ms
//   slot alloc => 590,600 ms
//   eq => ==, remove one eval, tag test => 540,550ms
//
// lisp.c (tail 10,000 0)
//   now takes 5300ms more or less exactly every time
//   2.5x slower than lua, didn't actually measure actual lua time
//   evalGC now lookup vars too => 4780
//   bindEvalList (combined evallist + bindList) => 4040ms!
//   ... => 4010ms
//
//   slight increase if change the MAX_ALLOC to 512 but it keeps 17K free! => 4180ms

// 20151121: (time (fibo 24)) (5170 . xxx)
// 
// (fibo 24)
//   lua: 3s
//   esp-lisp: 5s
//
// (fibo 30)
//   x61 lisp: 4.920s
//   opt: 2.67s
//
// time echo "function fibo(n) if n < 2 then return 1; else return fibo(n-1) + fibo(n-2); end end print(fibo(35)); " | lua
//   14930352, real 0m6.006s, user 0m3.653s

// lua fibo 32 
//   3524578, real 0m1.992s, user 0m0.903s
//
// time ./a.out
//   3524578, real 0m19.353s, user 0m12.353s
//
// time ./opt
//   3524578, real 0m3.549s, user 0m2.253s
//  
// 2.5x slower than lua interpreting instead of compiling to byte code!!!
//

#include <unistd.h>
#include <ctype.h>
#include <stdarg.h>
#include <string.h>
#include <stdlib.h>
#include <stdio.h>
#include <errno.h>

#ifndef UNIX
  #include "FreeRTOS.h"

  #define LOOP 99999
  #define LOOPS "99999"
  #define LOOPTAIL "(tail 99999 0)"
#endif

#ifdef UNIX
  #define LOOP 2999999
  #define LOOPS "2999999"
  #define LOOPTAIL "(tail 2999999 0)"
#endif

typedef unsigned int uint32;

// use pointer to store some tag data, use this for exteded types
// last bits (3 as it allocates in at least 8 bytes boundaries):
// ----------
// 000 = heap pointer, generic extended lisp data/struct with tag field - DONE
//  01 = integer << 2 - DONE
//  11 = inline symbol stored inside pointer! - DONE
//       32 bits = 6 chars * 5 bits = 30 bits + 11 or 3*ASCII(7)=28, if shifted
// ....fffff11 :  fffff != 11111 means 6 char atom name inline
// 00001111111 :  fffff == 11111 means 3 ascii atom name inline (names like "+" "-")
// xxxx1111111 :  xxxxx > 0 FREE! FREE! FREE!
// xxx11111111 :  24 bits left!!! == hashsymbol!!!
// TODO: 15 type of "enums" possible each with values of 3*7=21 bits 0-2,097,152
// 21+3 = 24 !!! use for hash syms!!!!
//
// -- byte[8] lispheap[MAX_HEAP]
// 010 = lispheap, cons == 8 bytes, 2 cells - DONE
// 100 = lispheap, symbol == name + primptr, not same as value
// 110 = ??

//  000 HEAP (string, symbol, prim...) - DONE
//  001 INTP 1 - DONE
//  010 CONSP 1 - heap - DONE
//  011 SYMP 1 inline pointer symbol - DONE
//  100       ??? hash symbol ??? ??? array cons???
//  101 INTP 2 - DONE
//  110 PRIMP
//  111 SYMP 2 inline pointer symbol - DONE
//
// ROM storage, issue of serializing atom and be able to execute from ROM symbols cannot change name
// so need "unique" pointer, but since symbols can be determined dynamically we cannot change
// in ROM. Let's say we use 24 bits hash (1M /usr/share/dict/words cause 290 clashes),
// 32-24 = 8 - 3 bits id => 5 (length) of following string/symbol name. len=0 means it's "unique":
// 1. a symbol can be SYMP (ROM/ROM compatible)
// 2. a symbol can be HEAP ALLOC
// 3. a symbol can be hash in ROM string (len < 2^5 = 32)
// 4. a symbol can be hash in RAM
//
// 3 & 4 needs to verify when used???? Hmmmm, harmonize number 2 with 3 & 4

// symbol hashes
// -------------
// (hash, pointer to value, pointer to string)
// (0, 0, 0) end, or use linked list

// linear list: (value, hash, inline string<32), ..., (0000, nil)
// extended cons list: (cons (symbol, value), ...)
// extended env list: next, value, symbol ("cons3")
// extended env list: next, value, hashp/string/value (var sized, "cons3+")

#include "lisp.h"
#include "compat.h"

// forwards
void gc_conses();
int kbhit();
static inline lisp callfunc(lisp f, lisp args, lisp* envp, lisp e, int noeval);
void error(char* msg);
void run(char* s, lisp* envp);

lisp* global_envp = NULL;

// big value ok as it's used mostly no inside evaluation but outside at toplevel
#define READLINE_MAXLEN 1024

// set to 1 to get GC tracing messages
// adding real debugging - http://software-lab.de/doc/tut.html#dbg
static int traceGC = 0;
static int trace = 0;

// use for list(mkint(1), symbol("foo"), mkint(3), END);

// if non nil enables continous GC
// TODO: remove
static int dogc = 0;

typedef struct {
    char tag;
    char xx;
    short index;

    char* p; // TODO: make it inline, not second allocation
} string;

// conss name in order to be able to have a function named 'cons()'
// these are special, not stored in the allocated array
typedef struct {
    lisp car;
    lisp cdr;
} conss;

// lisp is a pointer with some semantics according to its lowest bits
// ==================================================================
// cons cells are 8 bytes, heap allocated objects are all 8 byte aligned too,
// thus, the three lowest bits aren't used so we use it for tagging/inline types.
//
// this is not ACCURATE!!! see later.... 
//
// 00000000 nil
//      000 heap allocated objects
//       01 int stored inline in the pointer
//      010 cons pointer into conses array
//       11 symbol names stored inside the pointer
//
//      100 special pointer, see below...
//     0100 UNUSED: ??? (IROM) symbol/string, n*16 bytes, zero terminated
//     1100 UNUSED: ??? (IROM) longcons (array consequtive nil terminated list) n*16 bytes (n*8 cars)
//
//     x1yy cons style things? but with other type
//     0110 UNUSED: maybe we have func/thunk/immediate
//     1110 UNUSED: 

// Espruino Javascript for esp8266 memory usage
// - http://www.esp8266.com/viewtopic.php?f=44&t=6574
// - uses 20KB, so 12 KB available for JS code + vars...

// stored using inline pointer
typedef struct {
    char tag;
    char xx;
    short index;

    int v;
} intint; // TODO: handle overflow...

// TODO: can we merge this and symbol, as all prim:s have name
typedef struct {
    char tag;
    signed char n; // TODO: maybe could use xx tag above?
    short index;

    void* f;
    char* name; // TODO: could point to symbol, however "foo" in program will always be there as string
} prim;

// Pseudo closure that is returned by if/progn and other construct that takes code, should handle tail recursion
typedef struct thunk {
    char tag;
    char xx;
    short index;

    lisp e;
    lisp env;
    // This needs be same as immediate
} thunk;

typedef struct immediate {
    char tag;
    char xx;
    short index;

    lisp e;
    lisp env;
    // This needs be same as thunk
} immediate;

typedef struct func {
    char tag;
    char xx;
    short index;

    lisp e;
    lisp env;
    lisp name; // TODO: recycle
} func;

int tag_count[MAX_TAGS] = {0};
int tag_bytes[MAX_TAGS] = {0};
int tag_freed_count[MAX_TAGS] = {0};
int tag_freed_bytes[MAX_TAGS] = {0};

char* tag_name[MAX_TAGS] = { "total", "string", "cons", "int", "prim", "symbol", "thunk", "immediate", "func", 0 };
int tag_size[MAX_TAGS] = { 0, sizeof(string), sizeof(conss), sizeof(intint), sizeof(prim), sizeof(thunk), sizeof(immediate), sizeof(func) };

int gettag(lisp x) {
    return TAG(x);
}

// essentially total number of cons+symbol+prim
// TODO: remove SYMBOL since they are never GC:ed! (thunk are special too, not tracked)
//#define MAX_ALLOCS 819200 // (fibo 22)
//#define MAX_ALLOCS 8192
//#define MAX_ALLOCS 1024 // keesp 15K free
//#define MAX_ALLOCS 512 // keeps 17K free
//#define MAX_ALLOCS 256 // keeps 21K free
//#define MAX_ALLOCS 128 // keeps 21K free
//#define MAX_ALLOCS 128 // make slower!!!
#define MAX_ALLOCS 256 // make faster???

int allocs_count = 0; // number of elements currently in used in allocs array
int allocs_next = 0; // top of allocations in allocs array
void* allocs[MAX_ALLOCS] = { 0 };
unsigned int used[MAX_ALLOCS/32 + 1] = { 0 };
    
#define SET_USED(i) ({int _i = (i); used[_i/32] |= 1 << _i%32;})
#define IS_USED(i) ({int _i = (i); (used[_i/32] >> _i%32) & 1;})

// any slot with no value/nil can be reused
int reuse_pos = 0;
int reuse() {
    int n = allocs_next;
    while(n--) {
        if (!allocs[reuse_pos]) return reuse_pos;
        reuse_pos++;
        if (reuse_pos >= allocs_next) reuse_pos = 0;
    }
    return -1;
}

// total number of things in use
int used_count = 0;
int used_bytes = 0;

// TODO: maybe not good idea, just pre allocate 12 and 16 bytes stuff 4 at a time and put on free list?
// permanent malloc, no way to give back
#define PERMALLOC_CHUNK 64

// used_count=72 cons_count=354 free=19280 USED=12 bytes
// used_count=72 cons_count=354 free=19580 USED=16 bytes
// saved: (- 19368 19580) = -122
// 84 mallocs = (* 84 4) 336 bytes "saved"?

// used_count=72 cons_count=354 free=19288 USED=12 bytes
// used_count=72 cons_count=354 free=19580 USED=16 bytes
// used_count=72 cons_count=354 free=18892 USED=12 bytes

// unmodified: used_count=72 cons_count=354 free=18900 USED=12 bytes startMem=34796 
// this:       used_count=72 cons_count=354 free=19540 USED=16 bytes startMem=34796
// (- 34796 19540) = 15256

void* perMalloc(int bytes) {
    if (bytes > PERMALLOC_CHUNK) return malloc(bytes);

    static char* heap = NULL;
    static int used = 0;
    if (used + bytes > PERMALLOC_CHUNK) {
//        printf("[perMalloc.more waste=%d]\n", PERMALLOC_CHUNK - used);
        // TODO: how to handle waste? if too much, then not worth it...
        heap = NULL;
        used = 0;
    }
    if (!heap) heap = malloc(PERMALLOC_CHUNK);
    void* r = heap;
//    printf("[perMalloc %d]", bytes); fflush(stdout);
    heap += bytes;
    used += bytes;
    return r;
}

// SLOT salloc/sfree, reuse mallocs of same size instead of free, saved 20% speed
#define SALLOC_MAX_SIZE 32
void* alloc_slot[SALLOC_MAX_SIZE] = {0}; // TODO: probably too many sizes...

void sfree(void** p, int bytes, int tag) {
    if (IS((lisp)p, symboll) || CONSP((lisp)p)) {
        error("sfree.ERROR: symbol or cons!\n");
    }
    if (bytes >= SALLOC_MAX_SIZE) {
        used_bytes -= bytes;
        return free(p);
    }
    /// TODO: use sfree?
    if (IS((lisp)p, string)) {
        free(((string*)p)->p);
    }

    // store for reuse
    void* n = alloc_slot[bytes];
    *p = n;
    alloc_slot[bytes] = p;
    // stats
    if (tag > 0) {
        tag_freed_count[tag]++;
        tag_freed_bytes[tag] += bytes;
    }
    tag_freed_count[0]++;
    tag_freed_bytes[0] += bytes;
}

static void* salloc(int bytes) {
    void** p = alloc_slot[bytes];
    if (bytes >= SALLOC_MAX_SIZE) {
        used_bytes += bytes;
        return malloc(bytes);
    } else if (!p) {
        used_bytes += bytes;
        return malloc(bytes);
        int i = 8;
        char* n = malloc(bytes * i);
        while (i--) {
            sfree((void*)n, bytes, -1);
            n += bytes;
        }
        p = alloc_slot[bytes];
    }
    alloc_slot[bytes] = *p;
    return p;
}

// call this malloc using ALLOC(typename) macro
// if tag < 0 no GC on these (don't keep pointer around)
void* myMalloc(int bytes, int tag) {
    ///printf("MALLOC: %d %d %s\n", bytes, tag, tag_name[tag]);

    if (1) { // 830ms -> 770ms 5% faster if removed, depends on the week!?
        if (tag > 0) {
            tag_count[tag]++;
            tag_bytes[tag] += bytes;
            used_count++;
        }

        tag_count[0]++;
        tag_bytes[0] += bytes;
    }

    // use for heap debugging, put in offending addresses
    //if (allocs_next == 269) { printf("\n==============ALLOC: %d bytes of tag %s ========================\n", bytes, tag_name[tag]); }
    //if ((int)p == 0x08050208) { printf("\n============================== ALLOC trouble pointer %d bytes of tag %d %s ===========\n", bytes, ag, tag_name[tag]); }

    void* p = salloc(bytes);

    // immediate optimization, only used transiently, so given back fast, no need gc.
    // symbols and prims are never freed, so no need keep track of or GC
    if (tag <= 0 || tag == immediate_TAG || tag == symboll_TAG || tag == prim_TAG) {
        ((lisp)p)->index = -1;
        return p;
    }

    int pos = reuse();
    if (pos < 0) pos = allocs_next++;

    allocs[pos] = p;
    allocs_count++;
    ((lisp)p)->index = pos;

    if (allocs_next >= MAX_ALLOCS) {
        report_allocs(2);
        error("Exhausted myMalloc array!\n");
    }
    return p;
}

static void mark_clean() {
    memset(used, 0, sizeof(used));
}

static int blockGC = 0;

PRIM gc(lisp* envp) {
    if (blockGC) {
        printf("\n%% [warning: GC called with blockGC=%d]\n", blockGC);
        return nil;
    }

    // mark
    syms_mark();

    //if (envp) { printf("ENVP %u=", (unsigned int)*envp); princ(*envp); terpri();}
    if (envp) mark(*envp);

    // sweep
    gc_conses();
    
    int count = 0;
    int i ;
    for(i = 0; i < allocs_next; i++) {
        lisp p = allocs[i];
        if (!p) continue;
        if (INTP(p) || CONSP(p)) {
            printf("GC.erronious pointer stored: %u, tag=%d\n", (int)p, TAG(p));
            printf("VAL="); princ(p); terpri();
            exit(1);
        }
        
        // USE FOR DEBUGGING SPECIFIC PTR
        //if ((int)p == 0x0804e528) { printf("\nGC----------------------%d ERROR! p=0x%x  ", i, p); princ(p); terpri(); }

        if (TAG(p) > 8 || TAG(p) == 0) {
            printf("\nGC----------------------%d ILLEGAL TAG! %d p=0x%x  ", i, TAG(p), (unsigned int)p); princ(p); terpri();
        }
        int u = (used[i/32] >> i%32) & 1;
        if (u) {
            // printf("%d used=%d  ::  ", i, u); princ(p); terpri();
        } else {
            count++;
            if (1) {
                sfree((void*)p, tag_size[TAG(p)], TAG(p));;
            } else {
                printf("FREE: %d ", i); princ(p); terpri();
                // simulate free
                p->tag = 66;
            }
            allocs[i] = NULL;
            allocs_count--;
            used_count--;
        }
    }
    mark_clean();

    return mem_usage(count);
}


////////////////////////////////////////////////////////////////////////////////
// string

// only have this in order to keep track of allocations
char* my_strndup(char* s, int len) {
    int l = strlen(s);
    if (l > len) l = len;
    char* r = myMalloc(len + 1, -1);
    strncpy(r, s, len);
    r[len] = 0;
    return r;
}

// make a string from POINTER (inside other string) by copying LEN bytes
// if len < 0 then it's already malloced elsewhere
PRIM mklenstring(char* s, int len) {
    if (!s) return nil;
    string* r = ALLOC(string);
    if (len >= 0) {
        r->p = my_strndup(s, len); // TODO: how to deallocate?
    } else {
        r->p = s;
    }
    return (lisp)r;
}

PRIM mkstring(char* s) {
    return mklenstring(s, strlen(s));
}

char* getstring(lisp s) {
    return IS(s, string) ? ATTR(string, s, p) : "";
}
    
// TODO:
// (string-ref s 0index)
// (string-set! s 0index char) -- maybe not modify
// string=? (substring=? s1 start s2 start end)
// cmp instead of string-compare
// string-hash, string-upcase/string-downcase
// (substring s start end)
// (string-search-forward pattern string)
// (substring-search-forward pattern string start end)
// (string-search-all pattern start end) => (pos1 pos2...) / nil

// srfi.schemers.org/srfi-13/srfi-13.html -- TOO BOORING!!!
//   predicate: string? string-null? string-every string-any
//   construct: make-string string string-tabulate
//   convertn: string->list list->string reverse-list->string string-join
//   select: string-length string-ref string-copy substring/shared string-copy!
//     string-take string-take-right string-drop- string-drop-right
//     string-pad string-pad-right string-trim string-trim-both
//   modify: string-set! string-fill!
//   compare: string-compare string<> string= string< string> string<= string>=
//     string-hash
//   prefix: string-prefix-length string-suffix-length string-prefix? string-suffix?
//   searching: string-index string-index-right string-skip string-skip-right string-count string-contains
//   reverse & append: string-reverse string-append string-concatenate
//   modify: string-replace string-delete

////////////////////////////////////////////////////////////////////////////////
// CONS

//#define MAX_CONS 137 // allows allocation of (list 1 2)
#define MAX_CONS 2048
//#define MAX_CONS 512
#define CONSES_BYTES (MAX_CONS * sizeof(conss))

conss* conses = NULL;
unsigned int cons_used[MAX_CONS/32 + 1] = { 0 };
lisp free_cons = 0;
int cons_count = 0; // TODO: remove, used for GC indication

#define CONS_SET_USED(i) ({int _i = (i); cons_used[_i/32] |= 1 << _i%32;})
#define CONS_IS_USED(i) ({int _i = (i); (cons_used[_i/32] >> _i%32) & 1;})

// TODO: as alternative to free list we could just use the bitmap
// this would allow us to allocate adjacent elements!
void gc_conses() {
    // make first pointer point to first position
    free_cons = nil;
    cons_count = 0;
    int i;
    for(i = MAX_CONS - 1; i >= 0; i--) {
        if (!CONS_IS_USED(i)) {
            conss* c = &conses[i];
            //if (c->car && c->car == _FREE_) continue; // already in free list...
            c->car = _FREE_;
            c->cdr = free_cons;
            free_cons = MKCONS(c);
            //printf("%u CONS=%u CONSP=%d\n", (int)c, (int)free_cons, CONSP(free_cons));
            cons_count++;
        }
    }
    memset(cons_used, 0, sizeof(cons_used));
}

void gc_cons_init() {
    conses = malloc(CONSES_BYTES); // we malloc, so it's pointer starts at xxx000
    memset(conses, 0, CONSES_BYTES);
    memset(cons_used, 0, sizeof(cons_used));
    gc_conses();
}

PRIM cons(lisp a, lisp b) {
    conss* c = GETCONS(free_cons);
    cons_count--;
    if (!c) {
        error("Run out of conses\n");
    }
    if (cons_count < 0) {
        error("Really ran out of conses\n");
    }
    if (c->car != _FREE_) {
        printf("Conses corruption error %u ... %u CONSP=%d\n", (int)c, (int)free_cons, CONSP(free_cons));
        printf("CONS="); princ((lisp)c); terpri();
        exit(1);
    }
    // TODO: this is updating counter in myMalloc stats, maybe refactor...
    if (0) { // TOOD: enable this and it becomes very slow!!!!??? why compared to myMalloc shouldn't????
    used_count++; // not correct as cons are different...
    tag_count[conss_TAG]++;
    tag_bytes[conss_TAG] += sizeof(conss);
    tag_count[0]++;
    tag_bytes[0] += sizeof(conss);
    }

    free_cons = c->cdr;

    c->car = a;
    c->cdr = b;
    return MKCONS(c);
}

// inline works on both unix/gcc and c99 for esp8266
inline PRIM car(lisp x) { return CONSP(x) ? GETCONS(x)->car : nil; }
inline PRIM cdr(lisp x) { return CONSP(x) ? GETCONS(x)->cdr : nil; }

int cons_count; // forward

// however, on esp8266 it's only inlined and no function exists,
// so we need to create them for use in lisp
#ifdef UNIX
  #define car_ car
  #define cdr_ cdr
#else
  PRIM car_(lisp x) { return car(x); }
  PRIM cdr_(lisp x) { return cdr(x); }
#endif

PRIM setcar(lisp x, lisp v) { return IS(x, conss) ? GETCONS(x)->car = v : nil; }
PRIM setcdr(lisp x, lisp v) { return IS(x, conss) ? GETCONS(x)->cdr = v : nil; }

PRIM list(lisp first, ...) {
    va_list ap;
    lisp r = nil;
    // points to cell where cdr is next pos
    lisp last = r;
    lisp x;

    va_start(ap, first);
    for (x = first; x != (lisp)-1; x = va_arg(ap, lisp)) {
        lisp nw = cons(x, nil);
        if (!r) r = nw;
        setcdr(last, nw);
        last = nw;
    }
    va_end(ap);

    return r;
}

void report_allocs(int verbose) {
    int i;

    if (verbose) terpri();
    if (verbose == 2)
        printf("--- Allocation stats ---\n");

    if (verbose == 1) {
        printf("\nAllocated: ");
        for(i = 0; i<16; i++)
            if (tag_count[i] > 0) printf("%d %s=%d bytes, ", tag_count[i], tag_name[i], tag_bytes[i]);
        
        printf("\n    Freed: ");
        for(i = 0; i<16; i++)
            if (tag_freed_count[i] > 0) printf("%d %s=%d bytes, ", tag_count[i], tag_name[i], tag_bytes[i]);

        printf("\n     Used: ");
    }

    for(i = 0; i<16; i++) {
        if (tag_count[i] > 0 || tag_freed_count[i] > 0) {
            int count = tag_count[i] - tag_freed_count[i];
            int bytes = tag_bytes[i] - tag_freed_bytes[i];
            if (verbose == 2) 
                printf("%12s: %3d allocations of %5d bytes, and still use %3d total %5d bytes\n",
                       tag_name[i], tag_count[i], tag_bytes[i], count, bytes);
            else if (verbose == 1 && (count > 0 || bytes > 0))
                printf("%d %s=%d bytes, ", count, tag_name[i], bytes);
        }
    }

    if (verbose == 2) {
        for(i = 0; i<16; i++) {
            if (tag_count[i] > 0 || tag_freed_count[i] > 0) {
                int count = tag_count[i] - tag_freed_count[i];
                int bytes = tag_bytes[i] - tag_freed_bytes[i];

                if (verbose == 1 && (tag_count[i] != count || tag_bytes[i] != bytes) && (tag_count[i] || tag_bytes[i]))
                    printf("churn %d %s=%d bytes, ", tag_count[i], tag_name[i], tag_bytes[i]);
            }
        }
    }
    
    for(i = 0; i<16; i++) {
        tag_count[i] = 0;
        tag_bytes[i] = 0;
        tag_freed_count[i] = 0;
        tag_freed_bytes[i] = 0;
    }

    // print static sizes...
    if (verbose) {
        int tot = 0, b;
        printf("\nSTATICS ");
        b = sizeof(tag_name); printf("tag_name: %d ", b); tot += b;
        b = sizeof(tag_size); printf("tag_size: %d ", b); tot += b;
        b = sizeof(tag_count); printf("tag_count: %d ", b); tot += b;
        b = sizeof(tag_bytes); printf("tag_bytes: %d ", b); tot += b;
        b = sizeof(tag_freed_count); printf("tag_freed_count: %d ", b); tot += b;
        b = sizeof(tag_freed_bytes); printf("tag_freed_bytes: %d ", b); tot += b;
        b = sizeof(allocs); printf("allocs: %d ", b); tot += b;
        b = sizeof(alloc_slot); printf("alloc_slot: %d ", b); tot += b;
        b = CONSES_BYTES; printf("conses: %d ", b); tot += b;
        b = sizeof(cons_used); printf("cons_used: %d ", b); tot += b;
        printf(" === TOTAL: %d\n", tot);
    }

    // TODO: this one doesn't make sense?
    if (verbose) {
        printf("\nused_count=%d cons_count=%d ", used_count, cons_count);
        fflush(stdout);
    }
}

lisp mkint(int v) {
    return MKINT(v);

    // TODO: add "bigint" or minusint...
    intint* r = ALLOC(intint);
    r->v = v;
    return (lisp)r;
}

int getint(lisp x) {
    return INTP(x) ? GETINT(x) : 0;

    // TODO: add "bigint" or minusint...
    return IS(x, intint) ? ATTR(intint, x, v) : 0;
}

lisp eval(lisp e, lisp* env);
PRIM eq(lisp a, lisp b);

PRIM member(lisp e, lisp r) {
    while (r) {
        if (eq(e, car(r))) return r;
        r = cdr(r);
    }
    return nil;
}

PRIM out(lisp pin, lisp value) {
    gpio_enable(getint(pin), GPIO_OUTPUT);
    gpio_write(getint(pin), getint(value));
    return value;
}

PRIM in(lisp pin) {
    gpio_enable(getint(pin), GPIO_INPUT);
    return mkint(gpio_read(getint(pin)));
}

//    gpio_set_interrupt(gpio, int_type);

// wget functions...
// echo '
// (wget "yesco.org" "http://yesco.org/index.html" (lambda (t a v) (princ t) (cond (a (princ " ") (princ a) (princ "=") (princ v)(terpri)))))
// ' | ./run

static void f_emit_text(lisp callback, char* path[], char c) {
    maybeGC();

    apply(callback, list(mkint(c), END)); // more effcient with "integer"/char
}

static void f_emit_tag(lisp callback, char* path[], char* tag) {
    maybeGC();
    
    apply(callback, list(symbol(tag), END));
}

static void f_emit_attr(lisp callback, char* path[], char* tag, char* attr, char* value) {
    maybeGC();
    
    apply(callback, list(symbol(tag), symbol(attr), mkstring(value), END));
}

// TODO: http://www.gnu.org/software/mit-scheme/documentation/mit-scheme-ref/XML-Input.html#XML-Input
// https://www.gnu.org/software/guile/manual/html_node/Reading-and-Writing-XML.html
// https://www.gnu.org/software/guile/manual/html_node/sxml_002dmatch.html
PRIM wget_(lisp server, lisp url, lisp callback) {
    wget_data data;
    memset(&data, 0, sizeof(data));
    data.userdata = callback;
    data.xml_emit_text = (void*)f_emit_text;
    data.xml_emit_tag = (void*)f_emit_tag;
    data.xml_emit_attr = (void*)f_emit_attr;

    wget(&data, getstring(url), getstring(server));
    return nil;
}

// web functions...

// Generalize, similarly to xml stuff, with userdata etc, in order to handle several servers
static lisp web_callback = NULL;

static void header(char* buff, char* method, char* path) {
    buff = buff ? buff : "";
    maybeGC();

    apply(web_callback, list(symbol("header"), mkstring(buff), symbol(method), mkstring(path), END));
}

static void body(char* buff, char* method, char* path) {
    buff = buff ? buff : "";
    maybeGC();

    apply(web_callback, list(symbol("body"), mkstring(buff), symbol(method), mkstring(path), END));
}

static void response(int req, char* method, char* path) {
    maybeGC();

    lisp ret = apply(web_callback, list(nil, mkint(req), symbol(method), mkstring(path), END));
    printf("RET="); princ(ret); terpri();

    // TODO: instead redirect output to write!!! 
    char* s = getstring(ret);
    // TODO: loop until all of the string written?
    write(req, s, strlen(s));

    maybeGC();
}

// echo '
// (web 8080 (lambda (r w s m p) (princ w) (princ " ") (princ s) (princ " ") (princ m) (princ " ") (princ p) (terpri) "FISH-42"))
// ' | ./run

PRIM _setb(lisp* envp, lisp name, lisp v);

int web_socket = 0;

int web_one() {
    if (!web_socket) return 0;
    return httpd_next(web_socket, header, body, response);
}

PRIM web(lisp* envp, lisp port, lisp callback) {
    //wget_data data;
    //memset(&data, 0, sizeof(data));
    //data.userdata = callback;
    //data.xml_emit_text = (void*)f_emit_text;
    //data.xml_emit_tag = (void*)f_emit_tag;
    //data.xml_emit_attr = (void*)f_emit_attr;

    // store a pointer in global env to the function so it doesn't get gc:ed
    web_callback = evalGC(callback, envp);
    _define(envp, list(symbol("webcb"), reads("web_callback"), END));

    int s = httpd_init(getint(port));
    if (s < 0) { printf("ERROR.errno=%d\n", errno); return nil; }

    web_socket = s;

    web_one();
    return mkint(s);
}


// lookup binding of symbol variable name (not work for int names)
PRIM assoc(lisp name, lisp env) {
    while (env) {
        lisp bind = car(env);
        // only works for symbol
        if (car(bind)==name) return bind; 
        // TODO: this is required for for example integer if BIGINT
        // if (eq(car(bind), name)) return bind;
        env = cdr(env);
    }
    return nil;
}

PRIM evallist(lisp e, lisp* envp) {
    if (!e) return e;
    // TODO: don't recurse!
    return cons(eval(car(e), envp), evallist(cdr(e), envp));
}

// dummy function that doesn't eval, used instead of eval
static PRIM noEval(lisp x, lisp* envp) { return x; }

PRIM primapply(lisp ff, lisp args, lisp* envp, lisp all, int noeval) {
    //printf("PRIMAPPLY "); princ(ff); princ(args); terpri();
    int n = GETPRIMNUM(ff);
    lisp (*e)(lisp x, lisp* envp) = (noeval && n > 0) ? noEval : evalGC;
    int an = abs(n);

    // these special cases are redundant, can be done at general solution
    // but for optimization we extracted them, it improves speed quite a lot
    if (n == 2) { // eq/plus etc
        lisp (*fp)(lisp,lisp) = GETPRIMFUNC(ff);
        return (*fp)(e(car(args), envp), e(car(cdr(args)), envp)); // safe!
    }
    if (n == -3) { // if...
        lisp (*fp)(lisp*,lisp,lisp,lisp) = GETPRIMFUNC(ff);
        return (*fp)(envp, car(args), car(cdr(args)), car(cdr(cdr(args))));
    }
    if (n == -1) { // quote...
        lisp (*fp)(lisp*,lisp) = GETPRIMFUNC(ff);
        return (*fp)(envp, car(args));
    }
    if (n == 1) {
        lisp (*fp)(lisp) = GETPRIMFUNC(ff);
        return (*fp)(e(car(args), envp));
    }
    if (n == 3) {
        lisp (*fp)(lisp,lisp,lisp) = GETPRIMFUNC(ff);
        return (*fp)(e(car(args), envp), e(car(cdr(args)), envp), e(car(cdr(cdr(args))),envp));
    }
    if (n == -7) { // lambda, quite uncommon
        lisp (*fp)(lisp*,lisp,lisp) = GETPRIMFUNC(ff);
        return (*fp)(envp, args, all);
    }

    // don't do evalist, but allocate array, better for GC
    if (1 && an > 0 && an <= 6) {
        if (n < 0) an++; // add one for neval and initial env
        lisp argv[an];
        int i;
        for(i = 0; i < an; i++) {
            // if noeval, put env first
            if (i == 0 && n < 0) { 
  	        argv[0] = (lisp)envp;
                continue;
            }
            lisp a = car(args);
            if (a && n > 0) a = e(a, envp);
            argv[i] = a;
            args = cdr(args);
        }
        lisp (*fp)() = GETPRIMFUNC(ff);
        switch (an) {
        case 1: return fp(argv[0]);
        case 2: return fp(argv[0], argv[1]);
        case 3: return fp(argv[0], argv[1], argv[2]);
        case 4: return fp(argv[0], argv[1], argv[2], argv[3]);
        case 5: return fp(argv[0], argv[1], argv[2], argv[3], argv[4]);
        case 6: return fp(argv[0], argv[1], argv[2], argv[3], argv[4], argv[5]);
        }
    }
    // above is all optimiziations

    // this is the old fallback solution, simple and works but expensive
    // prepare arguments
    if (n >= 0) {
        args = noeval ? args : evallist(args, envp);
    } else if (n > -7) { // -1 .. -7 no-eval lambda, put env first
        // TODO: for NLAMBDA this may not work...  may need a new lisp type
        args = cons(*envp, args);
    }

    lisp r;
    if (abs(n) == 7) {
        lisp (*fp)(lisp*, lisp, lisp) = GETPRIMFUNC(ff);
        r = fp(envp, args, all);
    } else {
        lisp a = args, b = cdr(a), c = cdr(b), d = cdr(c), e = cdr(d), f = cdr(e), g = cdr(f), h = cdr(g), i = cdr(h), j = cdr(i);
        // with C calling convention it's ok, but maybe not most efficient...
        lisp (*fp)(lisp, lisp, lisp, lisp, lisp, lisp, lisp, lisp, lisp, lisp) = GETPRIMFUNC(ff);
        r = fp(car(a), car(b), car(c), car(d), car(e), car(f), car(g), car(h), car(i), car(j));
    }

    return r;
}

// TODO: not used??? this can be used to implement generators
static inline lisp mkthunk(lisp e, lisp env) {
    thunk* r = ALLOC(thunk);
    r->e = e;
    r->env = env;
    return (lisp)r;
}

// an immediate is a continuation returned that will be called by eval directly to yield a value
// this implements continuation based evaluation thus maybe allowing tail recursion...
// these are used to avoid stack growth on self/mutal recursion functions
// if, lambda, progn etc return these instead of calling eval on the tail
static inline lisp mkimmediate(lisp e, lisp env) {
    immediate* r = ALLOC(immediate); //(thunk*)mkthunk(e, env); // inherit from func_TAG
    r->e = e;
    r->env = env;
    return (lisp)r;
}


// these are formed by evaluating a lambda
PRIM mkfunc(lisp e, lisp env) {
    func* r = ALLOC(func);
    r->e = e;
    r->env = env;
    r->name = nil;
    return (lisp)r;
}

PRIM fundef(lisp f) {
    if (IS(f, func)) return ((func*)f)->e;
    return nil;
}

PRIM funenv(lisp f) {
    if (IS(f, func)) return ((func*)f)->env;
    return nil;
}

PRIM funame(lisp f) { // fun-name lol (6 char) => funame
    if (IS(f, func)) return ((func*)f)->name;
    if (IS(f, prim)) return *(lisp*)GETPRIM(f);
    return nil;
}

////////////////////////////// GC

<<<<<<< HEAD
// TODO: not correct, haha
#define FLASHP(x) (CONSP(x) && ((conss*)next - &conses[0] >= MAX_CONS))
=======
#define FLASHP(x) ((unsigned int)next >= (unsigned int)flash_memory && ((unsigned int)next <= (unsigned int)(flash_memory + SPI_FLASH_SIZE_BYTES - FS_ADDRESS)))
>>>>>>> a4f2475b

void mark_deep(lisp next, int deep) {
    while (next) {
        // -- pointer to FLASH? no follow...
        if (FLASHP(next)) {
            printf("[mark.flash %x]\n", (unsigned int)next);
            return;
        }
        // -- pointer contains tag
        if (INTP(next)) return;
        if (SYMP(next)) return;
        if (PRIMP(next)) return;
	if (CONSP(next)) {
	    int i = (conss*)next - &conses[0];
            if (i >= MAX_CONS) { // pointing to other RAM/FLASH not allocated to cons array
                printf("mark.cons.badcons i=%d    %u max=%d\n", i, (int)next, MAX_CONS);
                exit(1);
            }
            if (CONS_IS_USED(i)) return; // already checked!
  	    CONS_SET_USED(i);
  	    mark_deep(car(next), deep+1);
	    next = cdr(next);
	    continue;
	}
        // -- generic pointer to heap allocated object with type tag
        // optimization, we store index position in element
        int index = next->index;
        if (index < 0) return; // no tracked here
        if (index >= MAX_ALLOCS) {
            printf("\n--- ERROR: mark_deep - corrupted data p=%u   index=%d\n", (unsigned int)next, index);
            printf("VALUE="); princ(next); terpri();
        }

        lisp p = allocs[index];
        if (!p || p != next) {
            printf("\n-- ERROR: mark_deep - index %d doesn't contain pointer. p=%u\n", index, (unsigned int)next);
            //printf("pppp = 0x%u and next = 0x%u \n", p, next);
            //princ(next);
            //return;
        } 
        
        if (IS_USED(index)) return;

        SET_USED(index);
        //printf("Marked %i deep %i :: p=%u ", index, deep, p); princ(p); terpri();
            
        int tag = TAG(p);
        if (tag == thunk_TAG || tag == immediate_TAG || tag == func_TAG) {
            mark_deep(ATTR(thunk, p, e), deep+1);
            next = ATTR(thunk, p, env);
        }
    }
}

inline void mark(lisp x) {
    mark_deep(x, 1);
}

///--------------------------------------------------------------------------------
// Primitives
// naming convention:
// -- lisp foo()   ==   arguments like normal lisp function can be called from c easy
// -- lsp foo_()   ==   same as lisp but name clashes with stanrdard function read_
// -- lsp _foo()   ==   special function, order may be different (like it take env& as first)

// first one liners
PRIM nullp(lisp a) { return a ? nil : t; }
PRIM consp(lisp a) { return IS(a, conss) ? t : nil; }
PRIM atomp(lisp a) { return IS(a, conss) ? nil : t; }
PRIM stringp(lisp a) { return IS(a, string) ? t : nil; }
PRIM symbolp(lisp a) { return IS(a, symboll) ? t : nil; } // rename struct symbol to symbol?
PRIM numberp(lisp a) { return IS(a, intint) ? t : nil; } // TODO: extend with float/real
PRIM integerp(lisp a) { return IS(a, intint) ? t : nil; }
PRIM funcp(lisp a) { return IS(a, func) || IS(a, thunk) || IS(a, prim) ? t : nil; }

PRIM lessthan(lisp a, lisp b) { return getint(a) < getint(b) ?  t : nil; }

PRIM plus(lisp a, lisp b) { return mkint(getint(a) + getint(b)); }
PRIM minus(lisp a, lisp b) { return b ? mkint(getint(a) - getint(b)) : mkint(-getint(a)); }
PRIM times(lisp a, lisp b) { return mkint(getint(a) * getint(b)); }
PRIM divide(lisp a, lisp b) { return mkint(getint(a) / getint(b)); }
PRIM mod(lisp a, lisp b) { return mkint(getint(a) % getint(b)); }

// TODO: http://www.gnu.org/software/emacs/manual/html_node/elisp/Input-Functions.html#Input-Functions
// http://www.lispworks.com/documentation/HyperSpec/Body/f_rd_rd.htm#read
PRIM read_(lisp s) {
    if (s) {
        return reads(getstring(s));
    } else {
        char* str = readline(">", READLINE_MAXLEN);
        lisp r = str ? reads(str) : nil;
        if (str) free(str);
        return r;
    }
}

// TODO: consider http://picolisp.com/wiki/?ArticleQuote
PRIM _quote(lisp* envp, lisp x) { return x; }
PRIM quote(lisp x) { return list(symbol("quote"), x, END); } // TODO: optimize
PRIM _env(lisp* e, lisp all) { return *e; }

// longer functions
PRIM eq(lisp a, lisp b) {
    if (a == b) return t;
    char ta = TAG(a);
    char tb = TAG(b);
    if (ta != tb) return nil;
    // only int needs to be eq with other int even if on heap...
    if (ta != intint_TAG) return nil;
    if (getint(a) == getint(b)) return t;
    return nil;
}

PRIM equal(lisp a, lisp b) {
    while (a != b) {
        lisp r = eq(a, b);
        if (r) return r;
        char taga = TAG(a), tagb = TAG(b);
        if (taga != tagb) return nil;
        if (taga == string_TAG)
            return strcmp(getstring(a), getstring(b)) == 0 ? t : nil;
        if (taga != conss_TAG) return nil;
        // cons, iterate
        if (!eq(car(a), car(b))) return nil;
        a = cdr(a); b = cdr(b);
    }
    return t;
}

inline lisp getBind(lisp* envp, lisp name, int create) {
    //printf("GETBIND: envp=%u global_envp=%u ", (unsigned int)envp, (unsigned int)global_envp); princ(name); terpri();
    if (create && envp == global_envp) return hashsym(name, NULL, 0, create);
    if (create) return nil;

    lisp bind = assoc(name, *envp);
    if (bind) return bind;

    // check "global"
    return hashsym(name, NULL, 0, 0); // not create, read only
}

// like setqq but returns binding, used by setXX
// 1. define, de - create binding in current environment
// 2. set! only modify existing binding otherwise give error
// 3. setq ??? (allow to define?)
inline lisp _setqqbind(lisp* envp, lisp name, lisp v, int create) {
    lisp bind = getBind(envp, name, create);
    if (!bind) {
        bind = cons(name, nil);
        *envp = cons(bind, *envp);
    }
    setcdr(bind, v);
    return bind;
}

inline PRIM _setqq(lisp* envp, lisp name, lisp v) {
    _setqqbind(envp, name, nil, 0);
    return v;
}
// next line only needed because C99 can't get pointer to inlined function?
PRIM _setqq_(lisp* envp, lisp name, lisp v) { return _setqq(envp, name, v); }

inline PRIM _setb(lisp* envp, lisp name, lisp v) {
    if (!symbolp(name)) { printf("set! of non symbol="); prin1(name); terpri(); error("set! of non atom: "); }
    lisp bind = _setqqbind(envp, name, nil, 0);
    // TODO: evalGC? probably safe as steqqbind changed an existing env
    // eval using our own named binding to enable recursion
    v = eval(v, envp);
    setcdr(bind, v);

    return v;
}

inline PRIM _set(lisp* envp, lisp name, lisp v) {
    // TODO: evalGC? probably safe as steqqbind changed an existing env
    return _setb(envp, eval(name, envp), v);
}
// next line only needed because C99 can't get pointer to inlined function?
PRIM _set_(lisp* envp, lisp name, lisp v) { return _set(envp, name, v); }

PRIM de(lisp* envp, lisp namebody);

PRIM _define(lisp* envp, lisp args) {
    if (SYMP(car(args))) { // (define a 3)
        lisp name = car(args);

        // like _setq but with create == 1
        lisp bind = _setqqbind(envp, name, nil, 1);
        lisp r = eval(car(cdr(args)), envp);
        setcdr(bind, r);

        if (IS(r, func)) ((func*)r)->name = name;
        return r;
    } else { // (define (a x) 1 2 3)
        lisp name = car(car(args));
        lisp fargs = cdr(car(args));
        return de(envp, cons(name, cons(fargs, cdr(args))));
    }
}

PRIM de(lisp* envp, lisp namebody) {
    return _define(envp, cons(car(namebody), cons(cons(symbol("lambda"), cdr(namebody)), nil)));
}

lisp reduce_immediate(lisp x);

// not apply does not evaluate it's arguments
PRIM apply(lisp f, lisp args) {
    // TODO: for now, block GC as args could have been built out of thin air!
    blockGC++; 

    lisp e = nil; // dummy
    // TODO: like eval push on stack so can GC safely?
    lisp x = callfunc(f, args, &e, nil, 1);
    x = reduce_immediate(x);

    blockGC--;
    return x;
}

PRIM mapcar(lisp f, lisp r) {
    if (!r || !consp(r) || !funcp(f)) return nil;
    lisp v = apply(f, cons(car(r), nil));
    return cons(v, mapcar(f, cdr(r)));
}

PRIM map(lisp f, lisp r) {
    while (r && consp(r) && funcp(f)) {
        apply(f, cons(car(r), nil));
        r = cdr(r);
    }
    return nil;
}

PRIM length(lisp r) {
    if (IS(r, string)) return mkint(strlen(getstring(r)));
    if (!IS(r, conss)) return mkint(0);
    int c = 0;
    while (r) {
        c++;
        r = cdr(r);
    }
    return mkint(c);
}

// scheme string functions - https://www.gnu.org/software/guile/manual/html_node/Strings.html#Strings
// common lisp string functions - http://www.lispworks.com/documentation/HyperSpec/Body/f_stgeq_.htm
PRIM concat(lisp* envp, lisp x) {
    int len = 1;
    lisp i = x;
    while (i) {
        len += strlen(getstring(car(i)));
        i = cdr(i);
    }
    char* s = malloc(len), *p = s;;
    *s = 0;
    i = x;
    while (i) {
        p = strcat(p, getstring(car(i)));
        i = cdr(i);
    }
    lisp r = mklenstring(s, -len);
    return r;
}

PRIM char_(lisp i) {
    if (IS(i, string)) {
        return mkint(getstring(i)[0]);
    } else if (IS(i, intint)) {
        char s[2] = {0};
        s[0] = getint(i);
        return mkstring(s);
    } else 
        error("char.unsupported type");
    return nil;
}

// optional n, number of entries to return (1..x), 0, <0, nil, non-number => all
PRIM split(lisp s, lisp d, lisp n) {
    int i = getint(n);
    char* src = getstring(s);
    char* delim = getstring(d);
    int len = strlen(delim);
    lisp r = nil;
    lisp p = r;
    lisp last = nil;
    while (src && (i > 0 || i <= 0)) {
        char* where = strstr(src, delim);
        if (!where) {
            where = src + strlen(src);
            i = 1; // will terminate after add
        }
        lisp m = mklenstring(src, where - src);

        // add conscell at end and add value
        p = cons(nil, nil);
        if (!r)
            r = p;
        else
            setcdr(last, p);
        setcar(p, m);

        last = p;
        p = cdr(p);

        src = where + len;
        i--;
        if (!i) break;
    }
    return r;
}

///--------------------------------------------------------------------------------
// lisp reader

static char *input = NULL;
static char nextChar = 0;

static char nextx() {
    if (nextChar != 0) {
        char c = nextChar;
        nextChar = 0;
        return c;
    }
    if (!input) return 0;
    if (!*input) {
        input = NULL;
        return 0;
    }
    return *(input++);
}

static char next() {
    // for debuggin
    if (0) {
        char c = nextx();
        printf(" [next == %d] ", c);
        return c;
    } else {
        return nextx();
    }
}

static void skipSpace() {
    char c = next();
    while (c && isspace((int)c)) c = next();
    nextChar = c;
}

static int readInt(int v) {
    unsigned char c = next();
    while (c && isdigit(c)) {
        v = v*10 + c-'0';
        c = next();
    }
    nextChar = c;
    return v;
}

static lisp readString() {
    char* start = input;
    char c = next();
    while (c && c != '"') {
        if (c == '\\') c = next();
        c = next();
    }
    if (!c) error("string.not_terminated");
    int len = input - start - 1;

   // we modify the copied string as the string above may be constant
    lisp r = mklenstring(start, len);
    // remove '\', this may waste a byte or two if any
    char* from = getstring(r);
    char* to = from;
    while (*from) {
        // TODO: \n \t ...
        if (*from == '\\') from++;
        *to = *from; // !
        from++; to++;
    }
    *from = 0;
    return r;
}

static lisp readSymbol(char c, int o) {
    // TODO: cleanup, ugly
   if (!input) {
       char s[2] = {'-', 0};
       return symbol_len(s, 1);
    }
    char* start = input - 1 + o;
    int len = 0;
    while (c && c!='(' && c!=')' && !isspace((int)c) && c!='.') {
        len++;
	c = next();
    }
    nextChar = c;
    return symbol_len(start, len-o);
}

static lisp readx();

static lisp readList() {
    skipSpace();

    char c = next();
    if (!c) return nil;
    if (c == ')') return nil;
    if (c == '(') {
        lisp ax = readList();
        lisp dx = readList();
        return cons(ax, dx);
    }
    nextChar = c;

    lisp a = readx();
    skipSpace();
    c = next();
    lisp d = nil;
    if (c == '.') {
        d = readx();
        c = next();
        if (c != ')') error("Dotted pair expected ')'!");
        c = next();
    } else {
        nextChar = c;
        d = readList();
        c = next();
    }
    nextChar = c;
    return cons(a, d);
}

static lisp readx() {
    skipSpace();
    unsigned char c = next();
    if (!c) return NULL;
    if (c == '\'') return quote(readx());
    if (c == '(') return readList();
    if (c == ')') return nil;
    if (isdigit(c)) return mkint(readInt(c - '0'));
    if (c == '-') {
        unsigned char n = next();
        if (isdigit(n))
            return mkint(-readInt(n - '0'));
        else
            return readSymbol(n, -1);
    }
    if (c == '"') return readString();
    return readSymbol(c, 0);
}

PRIM reads(char *s) {
    input = s;
    nextChar = 0;
    return readx();
}

///////////////////////////////////////////////////////////////////////////////
// output, with capturing
typedef int putcf(int c);
putcf *writeputc, *origputc;

// TODO: more efficient...
//typedef int writef(char* s, int len);
//putcf *writewrite;


PRIM with_putc(lisp* envp, lisp args) {
    lisp fn = car(args);
    putcf *old = writeputc;

    int recurse = 0;
    int myputc(int c) {
        recurse++;
        if (recurse > 1) error("with-putc called with function that calls putc - prohibited!");
        lisp r= callfunc(fn, cons(mkint(c), nil), envp, nil, 1);
        recurse--;
        return getint(r);
    }

    lisp r = nil;
    writeputc = myputc; {
        // need catch errors and restore... (setjmp/error?)
        r = progn(envp, cdr(args));

    } writeputc = old;
    return r;
}

PRIM with_fd(lisp* envp, lisp args) {
    int fd = getint(eval(car(args), envp));
    putcf *old = writeputc;

    int myputc(int c) {
        char cc = c;
        return write(fd, &cc, 1);
    }

    lisp r = nil;
    writeputc = myputc; {
        // need catch errors and restore... (setjmp/error?)
        r = reduce_immediate(progn(envp, cdr(args)));
    } writeputc = old;
    return r;
}

// TODO: move out to an ide.c file? consider with ide-www

PRIM with_fd_json(lisp* envp, lisp args) {
    int fd = getint(eval(car(args), envp));
    putcf *old = writeputc;

    int myputc(int c) {
        char cc = c;
        origputc(c);
        // TODO: specific for jsonp?
        if (c == '\n' || c == '\r')
            return write(fd, "\\n", 2);
        else if (c == '"')
            return write(fd, "\\\"", 2);
        else if (c == '\'')
            return write(fd, "\\\'", 2);
        else
            return write(fd, &cc, 1);
    }

    lisp r = nil;
    writeputc = myputc; {
        // need catch errors and restore... (setjmp/error?)
        r = reduce_immediate(progn(envp, cdr(args)));
    } writeputc = old;
    return r;
}

int writec(int c) {
    if (!writeputc) origputc = writeputc = &putchar;
    return writeputc(c);
} 

int writes(char* s) {
    int n = 0;
    while (*s && ++n) writec(*s++);
    return n;
} 

int writef(const char* fmt, ...) {
    va_list args;
    va_start(args, fmt);
    int len;

    if (writeputc == &putchar) { // more efficient
        len = vprintf(fmt, args);
    } else {
        // capture output of printf by first faking it, just counting
        // then, write to buffer, then call writec...
        char* tst = NULL;
        len = vsnprintf(tst, 0, fmt, args) + 1;
        char out[len]; // TODO: this may not be safe...
        memset(out, 0, len);
        vsnprintf(out, len, fmt, args);
        writes(out);
    }

    va_end(args);
    return len;
}

#undef putchar
#undef printf
#undef puts

#define printf writef
#define putchar writec
#define puts writes

// TODO: prin1, princ, print, pprint/pp by calling
//    (write o output-stream= base= escape= level= circle= lines= pretty= readably=)
//
// http://www.gnu.org/software/emacs/manual/html_node/elisp/Output-Functions.html
// http://www.lispworks.com/documentation/HyperSpec/Body/f_wr_pr.htm
//
// (prin1 object output-stream)
//     ==  (write object :stream output-stream :escape t)
// (princ object output-stream)
//     ==  (write object stream output-stream :escape nil :readably nil)
// (print object output-stream)
//     ==  (progn (terpri output-stream)
//                (write object :stream output-stream :escape t)
//                (write-char #\space output-stream))
// (pprint object output-stream)
//     ==  (write object :stream output-stream :escape t :pretty t)
lisp princ_hlp(lisp x, int readable) {
//    printf(" [:: %u ::] ");
    int tag = TAG(x);
    // simple one liners
    if (!tag) printf("nil");
    else if (tag == intint_TAG) printf("%d", getint(x));
    else if (tag == prim_TAG) { putchar('#'); princ_hlp(*(lisp*)GETPRIM(x), readable); }
    // for now we have two "symbolls" one inline in pointer and another heap allocated
    else if (HSYMP(x)) writes(symbol_getString(x));
    else if (SYMP(x)) { char s[7] = {0}; sym2str(x, s); writes(s); }
    // can't be made reable really unless "reveal" internal pointer
    else if (tag == thunk_TAG) { printf("#thunk["); princ_hlp(ATTR(thunk, x, e), readable); putchar(']'); }
    else if (tag == immediate_TAG) { printf("#immediate["); princ_hlp(ATTR(thunk, x, e), readable); putchar(']'); }
    else if (tag == func_TAG) { putchar('#'); princ_hlp(ATTR(func, x, name), readable); }
    // string
    else if (tag == string_TAG) {
        if (readable) putchar('"');
        char* c = ATTR(string, x, p);
        while (*c) {
            if (readable && *c == '\"') putchar('\\');
            putchar(*c); //printf("[%d]", *c);
            c++;
        }
        if (readable) putchar('"');
    }
    // cons
    else if (tag == conss_TAG) {
        putchar('(');
        princ_hlp(car(x), readable);
        lisp d = cdr(x);
        while (d && gettag(d) == conss_TAG) {
            putchar(' ');
            princ_hlp(car(d), readable);
            d = cdr(d);
        }
        if (d) {
            putchar(' '); putchar('.'); putchar(' ');
            princ_hlp(d, readable);
        }
        putchar(')');
    } else {
        printf("*UnknownTag:%d;%u;%x*", tag, (unsigned int)x, (unsigned int)x);
    }
    // is need on esp, otherwise it's buffered and comes some at a time...
    // TODO: check performance implications
    fflush(stdout); 
    return x;
}

PRIM princ(lisp x) {
    return princ_hlp(x, 0);
}

// print in readable format
PRIM prin1(lisp x) {
    return princ_hlp(x, 1);
}

PRIM print(lisp x) {
    terpri();
    lisp r = prin1(x);
    putchar(' ');
    return r;
}

PRIM terpri() { putchar('\n'); return nil; }

// format conforms to - http://www.gnu.org/software/emacs/manual/html_node/elisp/Formatting-Strings.html
// TODO: make it return the numbers of characters printed?
// TODO: make a sprintf, or call it "format".
// which essentially is printf for lisp, they call it format in elisp
// TODO: format - http://www.gnu.org/software/mit-scheme/documentation/mit-scheme-ref/Format.html#Format
PRIM printf_(lisp *envp, lisp all) {
    char* f = getstring(car(all));
    all = cdr(all);
    while (*f) {
        if (*f == '%') {
            char fmt[16] = {0};
            fmt[14] = 1; fmt[15] = 1;
            char* p = &(fmt[0]);
            while (*f && !isalpha((int)*f) && !*p)
                *p++ = *f++;
            char type = *p++ = *f++;
            switch (type) {
            case '%':
                putchar('%'); break;
            case 's':
                princ(car(all)); break;
            case 'S':
                prin1(car(all)); break;
            case 'o': case 'd': case 'x': case 'X': case 'c':
                printf(fmt, getint(car(all))); break;
            case 'e': case 'f': case 'g': break;
                // printf(fmt, getfloat(car(x))); break;
            }
            if (type != '%')
                all = cdr(all);
        } else {
            putchar(*f++);
        }
    }
    return nil;
}

lisp pp_hlp(lisp e, int indent) {
    void nl() { terpri(); int i = indent*3; while(i--) putchar(' '); };
    void print_list(lisp e) {
        indent++;
        while (e) {
            nl();
            pp_hlp(car(e), indent+1);
            e = cdr(e);
        }
        putchar(')');
        indent--; nl();
    }

    if (!e) return prin1(e);
    if (!consp(e)) return prin1(e);
    lisp a1 = car(e), l2 = cdr(e),
        a2 = car(l2), l3 = cdr(l2),
        a3 = car(l3), l4 = cdr(l3),
        a4 = car(l4);
    if (funame(a1)) a1 = funame(a1); // decompile! haha
    if (symbolp(a1)) {
        if (a1 == symbol("if")) {
            printf("(if "); indent++; pp_hlp(a2, indent+1); nl();
            pp_hlp(a3, indent+2); indent--;
            if (l4) { nl(); pp_hlp(a4, indent+1); }
            putchar(')');
        //} else if (a1 == symbol("lambda")) {
        } else if (a1 == symbol("cond")) {
            printf("(cond ");
            print_list(l3);
        } else if (a1 == symbol("case")) {
            printf("(case "); pp_hlp(a2, indent+1);
            print_list(l3);
        } else if (a1 == symbol("define")) {
            prin1(a2);
            print_list(l3);
        } else if (a1 == symbol("de")) {
            printf("(de "); prin1(a2); putchar(' '); prin1(a3);
            print_list(l4);
        } else {
            printf("(");
            pp_hlp(a1, indent+1);
            lisp r = l2;
            while (r) {
                putchar(' ');
                pp_hlp(car(r), indent+1);
                r = cdr(r);
            }
            printf(")");
        }
    } else if (consp(a1)) { // list of list
        putchar('('); pp_hlp(a1, indent+2);
        print_list(l2);
    } else { // a list of some kind
        // TODO: try figure out complexity of list and if to do print_list on it...
        // use length and "estimated" chars for output (recursive length?)
        prin1(e); nl();
    }
    return nil;
}

PRIM pp(lisp e) {
    if (funcp(e))
        e = cons(symbol("de"), cons(funame(e), fundef(e)));
    pp_hlp(e, 0);
    return symbol("");
}

static void indent(int n) {
    n *= 2;
    while (n-- > 0) putchar(' ');
}

static lisp funcapply(lisp f, lisp args, lisp* envp, int noeval);

static inline lisp getvar(lisp e, lisp env) {
    lisp v = getBind(&env, e, 0);
    if (v) return cdr(v);

    printf("\n-- ERROR: Undefined symbol: "); princ(e); terpri();
    error("%% Undefined symbol");
    return nil;
}

// don't call directly, call evalGC() or eval()
static inline lisp eval_hlp(lisp e, lisp* envp) {
    if (!e) return e;
    char tag = TAG(e);
    if (tag == symboll_TAG) return getvar(e, *envp);
    if (tag != conss_TAG) return e;

    // find function
    lisp orig = car(e);
    lisp f = orig;
    tag = TAG(f);
    lisp last = nil; // if eval to exactly same value return, can still loop
    while (f && f!=last && tag!=prim_TAG && tag!=thunk_TAG && tag!=func_TAG) {
        last = f;
        f = evalGC(f, envp);
        tag = TAG(f);
    }

    // This may return a immediate, this allows tail recursion evalGC will reduce it.
    lisp r = callfunc(f, cdr(e), envp, e, 0);

    // we replace it after as no error was generated...
    if (f != orig) {
        // "macro expansion" lol (replace with implementation)
        // TODO: not safe if found through variable (like all!)
        // TODO: keep on symbol ptr to primitive function/global, also not good?
        // DEFINE(F,...) will then break many local passed variables
        // maybe must search all list till find null, then can look on symbol :-(
        // but that's everytime? actually, not it's a lexical scope!
        // TODO: only replace if not found in ENV and is on an SYMBOL!
        if (symbolp(orig) && eq(funame(f), orig))
            setcar(e, f);
    }

    return r;
}

// inline this is essential to not have stack grow!
inline lisp reduce_immediate(lisp x) {
    while (x && IS(x, immediate)) {
        lisp tofree = x;

        if (trace) // make it visible
            x = evalGC(ATTR(thunk, x, e), &ATTR(thunk, x, env));
        else
            x = eval_hlp(ATTR(thunk, x, e), &ATTR(thunk, x, env));

        // immediates are immediately consumed after evaluation, so they can be free:d directly
        tofree->tag = 0;
        sfree((void*)tofree, sizeof(thunk), immediate_TAG);
        used_count--;
    }
    return x;
}

static void mymark(lisp x) {
    if (dogc) mark(x);
}

static void mygc() {
    if (dogc) gc(NULL);
}

// this is a safe eval to call from anywhere, it will not GC
// but it may blow up the stack, or the heap!!!
lisp eval(lisp e, lisp* envp) {
    blockGC++;
    lisp r = evalGC(e, envp);
    blockGC--;
    return r;
}

PRIM _eval(lisp e, lisp env) {
    // taking pointer creates a new "scrope"
    return evalGC(e, &env);
}

lisp mem_usage(int count) {
    // TODO: last number conses not correct new useage
    if (traceGC) printf(" [GC freed %d used=%d bytes=%d conses=%d]\n", count, used_count, used_bytes, MAX_CONS - cons_count);
    return nil;
}

inline int needGC() {
    if (cons_count < MAX_CONS * 0.2) return 1;
    return (allocs_count < MAX_ALLOCS * 0.8) ? 0 : 1;
}


// (de rec (n) (print n) (rec (+ n 1)) nil) // not tail recursive!
// === optimized:
// ...
// #767 0x0804d8b3 in evalGC ()
//
// #768 0x08051818 in progn ()
// #770 0x0804d8b3 in evalGC ()
//
// #771 0x08051e67 in run ()
// #772 0x08052d58 in readeval ()
// #773 0x08048b57 in main ()

#define MAX_STACK 80

static struct stack {
    lisp e;
    lisp* envp;
} stack[MAX_STACK];

static int level = 0;

// TODO: because of tail call optimization, we can't tell where the error occurred as it's not relevant on the stack???
PRIM print_detailed_stack() {
    int l;
    // TODO: DONE but too much: using fargs of f can use .envp to print actual arguments!
    for(l = 0; l < level + 5; l++) {
        if (!stack[l].e && !stack[l].envp) break;

        if (!l) terpri();
        printf("%4d : ", l);
        prin1(stack[l].e); printf(" ==> ");

        lisp f = car(stack[l].e);
        lisp* envp = stack[l].envp;
        lisp env = envp ? *envp : nil; // env before
        while (f && IS(f, symboll) && !IS(f, func) && !IS(f, thunk) && !IS(f, prim) && !IS(f, immediate)) {
            f = getvar(f, env); // eval?
        }

        putchar('['); princ(f);
        if (f && IS(f, func)) {
            // get env AFTER it has been extended... (using next expression)
            lisp *nenvp = (l+1 < MAX_STACK) ? stack[l+1].envp : NULL;
            lisp nenv = nenvp ? *nenvp : nil;

            if (nenv) {
                lisp def = ATTR(thunk, f, e); // get definition
                lisp fargs = car(def);
                //printf("\nFARGS="); princ(fargs); printf("  ENV="); princ(nenv); terpri();
                while (fargs && nenv) {
                    putchar(' ');
                    prin1(car(car(nenv))); putchar('='); prin1(cdr(car(nenv)));
                    env = cdr(nenv);
                    fargs = cdr(fargs);
                }
            }
            putchar(']');
        } else if (f && IS(f, prim)) {
            printf(" ... ] ");
        } else {
            printf(" ... ] ");
            printf(" ...car did not evaluate to a function... (it's an %s)\n", f ? tag_name[TAG(f)] : "nil");
            break;
        }
        terpri();
    }
    return nil;
}

void print_stack() {
    int l;
    lisp last = nil;
    int count = 0;
    // TODO: DONE but too much: using fargs of f can use .envp to print actual arguments!
    for(l = 0; l < level; l++) {
        if (!stack[l].e && !stack[l].envp) break;
        if (!l) printf(" @ ");
        lisp f = car(stack[l].e);
        if (f == last) {
            count++;
            continue;
        }

        if (count > 1) {
            printf("%d ", count);
            count = 0;
        }
        if (last) {
            princ(last);
            printf(" -> ");
        }

        last = f;
    }
    if (count > 1) printf("%d ", count);
    if (last) princ(last);
}

// prints env and stops at (nil . nil) binding (hides "globals")
void print_env(lisp env) {
    indent(level+1);
    printf(" ENV ");
    lisp xx = env;
    while (xx && car(car(xx))) {
        lisp b = car(xx);
	princ(car(b)); putchar('='); princ(cdr(b)); putchar(' ');
	xx = cdr(xx);
    }
    terpri();
}

PRIM evalGC(lisp e, lisp* envp) {
    if (!e) return e;
    char tag = TAG(e);
    // look up variable
    if (tag == symboll_TAG) return getvar(e, *envp); 
    if (tag != symboll_TAG && tag != conss_TAG && tag != thunk_TAG) return e;

    if (level >= MAX_STACK) { error("Stack blowup!"); exit(3); }

    stack[level].e = e;
    stack[level].envp = envp;

    // TODO: move this to function
    if (!blockGC && needGC()) {
        mymark(*envp);
        if (trace) printf("%d STACK: ", level);
        int i;
        for(i=0; i<64; i++) {
            if (!stack[i].e) break;
            mymark(stack[i].e);
            mymark(*stack[i].envp);
            if (trace) {
                printf(" %d: ", i);
                princ(stack[i].e);
            }
        }
        if (trace) terpri();
        mygc();
        // TODO: address growth?
        if (needGC()) {
            printf("\n[We GC:ed but after GC we need another GC - expect slowdowns!!!]\n");
        }
        // check ctlr-t and maybe at queue (GC issue needs resolve first)
        kbhit();
    }

    if (trace) { indent(level); printf("---> "); princ(e); terpri(); }
    level++;
    //if (trace) { indent(level+1); printf(" ENV= "); princ(env); terpri(); }
    if (trace) print_env(*envp);

    lisp r = eval_hlp(e, envp);
    r = reduce_immediate(r);

    --level;
    if (trace) { indent(level); princ(r); printf(" <--- "); princ(e); terpri(); }

    stack[level].e = nil;
    stack[level].envp = NULL;
    return r;
}

PRIM if_(lisp* envp, lisp exp, lisp thn, lisp els) {
    // evalGC is safe here as we don't construct any structes, yet
    // TODO: how did we get here? primapply does call evallist thus created something...
    // but we pass ENV on so it should be safe..., it'll mark it!
    return evalGC(exp, envp) ? mkimmediate(thn, *envp) : mkimmediate(els, *envp);
}

PRIM cond(lisp* envp, lisp all) {
    while (all) {
        lisp nxt = car(all);
        lisp e = car(nxt);
        e = evalGC(e, envp);
        lisp thn = cdr(nxt);
        if (e) return thn ? progn(envp, thn) : e;
        all = cdr(all);
    }
    return nil;
}

PRIM case_(lisp* envp, lisp all) {
    lisp x = evalGC(car(all), envp);
    all = cdr(all);
    while (all) {
        lisp ths = car(all);
        lisp m = member(x, car(ths));
        if (m) return progn(envp, cdr(ths));
        all = cdr(all);
    }
    return nil;
}

PRIM and(lisp* envp, lisp all) {
    lisp r = nil;
    while(all) {
        // TODO: tail call on last?
        r = evalGC(car(all), envp);
        if (!r) return nil;
        all = cdr(all);
    }
    return r;
}

PRIM or(lisp* envp, lisp all) {
    lisp r = nil;
    while(all) {
        // TODO: tail call on last?
        r = evalGC(car(all), envp);
        if (r) return r;
        all = cdr(all);
    }
    return nil;
}

PRIM not(lisp x) {
    return x ? nil : t;
}

// essentially this is a quote but it stores the environment so it's a closure!
PRIM lambda(lisp* envp, lisp all) {
    return mkfunc(all, *envp);
}

PRIM progn(lisp* envp, lisp all) {
    while (all && cdr(all)) {
        evalGC(car(all), envp);
        all = cdr(all);
    }
    // only last form needs be tail recursive..., or if have "return"?
    return mkimmediate(car(all), *envp);
}

static inline lisp letevallist(lisp args, lisp* envp, lisp extend);
static inline lisp letstarevallist(lisp args, lisp* envp, lisp extend);

PRIM let(lisp* envp, lisp all) {
    lisp lenv = letevallist(car(all), envp, *envp);
    return progn(&lenv, cdr(all));
}

PRIM let_star(lisp* envp, lisp all) {
    lisp lenv = letstarevallist(car(all), envp, *envp);
    return progn(&lenv, cdr(all));
}

// use bindEvalList unless NLAMBDA
static inline lisp bindList(lisp fargs, lisp args, lisp env) {
    // TODO: not recurse!
    if (!fargs) return env;
    lisp b = cons(car(fargs), car(args));
    return bindList(cdr(fargs), cdr(args), cons(b, env));
}

static inline lisp bindEvalList(lisp fargs, lisp args, lisp* envp, lisp extend) {
    while (fargs) {
        // This eval cannot be allowed to GC! (since it's part of building a cons structure
        lisp b = cons(car(fargs), eval(car(args), envp));
        extend = cons(b, extend);
        fargs = cdr(fargs);
        args = cdr(args);
    }
    return extend;
}

static inline lisp letevallist(lisp args, lisp* envp, lisp extend) {
    while (args) {
        lisp one = car(args);
        lisp r = eval(car(cdr(one)), envp);
        // This eval cannot be allowed to GC! (since it's part of building a cons structure
        extend = cons(cons(car(one), r), extend);
        args = cdr(args);
    }
    return extend;
}

static inline lisp letstarevallist(lisp args, lisp* envp, lisp extend) {
    while (args) {
        lisp one = car(args);
        lisp r = eval(car(cdr(one)), &extend);
        // This eval cannot be allowed to GC! (since it's part of building a cons structure
        extend = cons(cons(car(one), r), extend);
        args = cdr(args);
    }
    return extend;
}

static inline lisp funcapply(lisp f, lisp args, lisp* envp, int noeval) {
    lisp lenv = ATTR(thunk, f, env);
    lisp l = ATTR(thunk, f, e);
    //printf("FUNCAPPLY:"); princ(f); printf(" body="); princ(l); printf(" args="); princ(args); printf(" env="); princ(lenv); terpri();
    lisp fargs = car(l);
    // TODO: check if NLAMBDA!
    lenv = noeval ? bindList(fargs, args, lenv) : bindEvalList(fargs, args, envp, lenv);
    //printf("NEWENV: "); princ(lenv); terpri();
    return progn(&lenv, cdr(l)); // tail recurse on rest
}

// TODO: evals it's arguments, shouldn't... 
// TODO: prim apply/funcapply may return immediate... (so users should call apply instead)
static inline lisp callfunc(lisp f, lisp args, lisp* envp, lisp e, int noeval) {
    int tag = TAG(f);
    if (tag == prim_TAG) return primapply(f, args, envp, e, noeval);
    if (tag == func_TAG) return funcapply(f, args, envp, noeval);
    if (tag == thunk_TAG) return f; // ignore args

    printf("%% "); princ(f); printf(" did not evaluate to a function in: "); princ(e ? e : cons(f, args));
    printf(" evaluated to "); princ(cons(f, args)); terpri();
    error("Not a function");
    return nil;
}

static PRIM test(lisp*);

// ticks are counted up in idle() function, as well as this one, they are semi-unique per run
static long lisp_ticks = 0;
PRIM ticks() { return mkint(lisp_ticks++ & 0xffffffff); } // TODO: mklong?

PRIM clock_() { return mkint(clock_ms()); }

PRIM time_(lisp* envp, lisp exp) {
    int start = clock_ms();
    lisp ret = evalGC(exp, envp);
    int ms = clock_ms() - start;
    return cons(mkint(ms), ret);
}

PRIM load(lisp* envp, lisp name) {
    void evalIt(char* s, char* filename, int startno, int endno) {
        if (!s || !s[0] || s[0] == ';') return;
        printf("\n========================= %s :%d-%d>\n%s\n", filename, startno, endno, s);
        // TODO: way to make it silent?
        // TODO: also, abort on error?
        lisp r = reads(s);
        print(r);
        printf("===>\n\n");
        prin1(evalGC(r, envp)); terpri();
        printf("\n------------------------\n\n");
        //gc(envp); // NOT SAFE!!!?? filename dissapears!
    }

    int r = process_file(getstring(name), evalIt);
    return mkint(r);
}

PRIM at(lisp* envp, lisp spec, lisp f) {
    int c = clock_ms();
    int w = getint(spec);
    lisp r = cons(mkint(c + abs(w)), cons(spec, evalGC(f, envp)));
    lisp nm = symbol("*at*");
    lisp bind = assoc(nm, *envp);
    lisp rest = bind ? cdr(bind) : nil;
    // TOOD: insert sort should be easy, only problem is the first
    // so, we could prefix by atom QUEUE.
    _setqq(envp, nm, cons(r, rest));
    return r;
}

// we allow stopping original scheduled event, or any repeated
PRIM stop(lisp* envp, lisp at) {
    lisp att = evalGC(at, envp);
    lisp nm = symbol("*at*");
    lisp bind = assoc(nm, *envp);
    lisp lst = cdr(bind);
    lisp prev = bind;
    while (lst) {
        lisp entry = car(lst);
        if (entry == att || cdr(entry) == cdr(att)) {
            setcdr(prev, cdr(lst)); // remove
            return symbol("*stop*");
        }
        prev = lst;
        lst = cdr(lst);
    }
    return nil;
}

PRIM atrun(lisp* envp) {
    lisp nm = symbol("*at*");
    lisp bind = assoc(nm, *envp);
    lisp lst = cdr(bind);
    lisp prev = bind;
    // TODO: sort? now we're checking all tasks all the time.
    // for now don't care as we do it as idle.
    while (lst) {
        int c = clock_ms();
        lisp entry = car(lst);
        int when = getint(car(entry));
        if (when && when < c) {
            int spec = getint(car(cdr(entry)));
            lisp exp = cdr(cdr(entry));
            //printf("[ @%d :: ", when, c); princ(exp); printf(" ");
            //lisp ret =
            apply(exp, nil);
            // TODO: add a way by special return value to unschedule itself if its a repeating task
            //printf(" => "); princ(ret); printf(" ]\n");
            if (spec > 0)
                setcdr(prev, cdr(lst)); // remove
            else
                setcar(entry, mkint(c + abs(spec)));
        }
        prev = lst;
        lst = cdr(lst);
        //if (!lst) terpri();
    }
    return bind;
}

//lisp imacs_(lisp name) {
//    return mkint(imacs_main(0, NULL));
//}

#ifdef UNIX
int xPortGetFreeHeapSize() { return -1; }
#endif

// test stack usage on simple function
// a simple function call takes 32 bytes (8 stack entry as reported by uxTaskGetStackHighWaterMark)
// This means we can recurse about 233 times!
//extern unsigned long uxTaskGetStackHighWaterMark(void*);

PRIM rec(lisp i) {
    int a = getint(i);
//    printf("%d - %u ::: stackUsed=%lu\n", a, (unsigned int)&a, uxTaskGetStackHighWaterMark(NULL));
    return mkint(1 + getint(rec(mkint(a - 1))));
}

// test function: eat the heap
PRIM heap() {
    void* a[60];
    int c = 0;

    int t = 0;
    int z = 16384;
    // TODO: keep allocated in free list and deallocate?
    while (z > 0) {
        //while (xPortGetFreeHeapSize() < z) z = z/2; // enable to make allocation overflow "safer"
        //void* p = pvPortMalloc(z);
        void* p = malloc(z);
        if (!p) {
            z = z/2;
            continue;
        }
        printf("%u %d %d %d\n", (unsigned int)p, z, t, xPortGetFreeHeapSize());
        t += z;
        // test is writable
        int* x = p;
        *x = 4711;
        if (*x != 4711) printf("--- Write failed! %d\n", *x);
        a[c++] = p;
        if (c == 60) break; // before it crashes!
    }
    int i;
    for (i = 0; i < c; i++) {
        free(a[i]);
        printf("%u %d\n", (unsigned int)a[i], xPortGetFreeHeapSize());
    }
    return mkint(t);
}


////////////////////////////////////////////////////////////////////////////////
// flash file access
// 
// - https://blog.cesanta.com/esp8266_using_flash
// ~/GIT/Espruino-on-ESP8266/user/user_main.c 

// TODO: use header
// "FF FF 1A 5H" --- 'FFFFLASH' // GOOD
// "BA DF 1A 5H" --- 'BADFLASH'
// "DE 1F 1A 5H" --- 'DELFLASH'
// "E0 FF 1A 5H" --- 'EOFFLASH'
<<<<<<< HEAD

// record:
// 'FF FF FF FF' - free to write
// 'yy cc xx xx' - yy != 00/ff, active len xx xx, of type yy = 1..254
// '00 cc xx xx' - deleted len xx xx
//
// cc: CRC?

// type yy:
// 0 - (deleted)
// ff - (free)
// bit 7: in USE
// bit 6: printable C string(s) (0=binary)
// bit 5: lisp (serialized string, or binary)
// bit 4: key/value
// bit 0-3: 16 sub types app defined for content

#ifdef UNIX

// simulate flash in RAM! (including EOR flash overwrite)
#define SPI_FLASH_RESULT_OK 0
#define SPI_FLASH_ERROR -1

#define FS_ADDRESS 0x60000
#define SPI_FLASH_SEC_SIZE 128 // TODO: is this right?
#define SPI_FLASH_BLOCK (SPI_FLASH_SEC_SIZE/4)

#define SPI_FLASH_SIZE_MB (4*1024)

//uint32 flash_memory[SPI_FLASH_SIZE_MB/SPI_FLASH_SEC_SIZE] = {0xffffffff};
//uint32 flash_memory[SPI_FLASH_SIZE_MB/SPI_FLASH_SEC_SIZE] = {0xbadbeef};
unsigned char flash_memory[SPI_FLASH_SIZE_MB * 1024] = {0xff};

// TODO: store in file

int sdk_spi_flash_erase_sector(int sec) {
    int addr = sec * SPI_FLASH_SEC_SIZE;
    addr -= FS_ADDRESS;
    int i;
    for(i = 0; i < SPI_FLASH_SEC_SIZE; i++) {
        flash_memory[addr + i] = 0xff;
        //printf(" [ERASE: %x: %x] \n", addr + i, 0xff);
    }
    return SPI_FLASH_RESULT_OK;
}

int sdk_spi_flash_write(int addr, uint32* data, int len) {
    len = (len + 3) & ~3; // TODO: if addr !% 4 then non correct?
    unsigned char* dst = &flash_memory[addr - FS_ADDRESS];
    unsigned char* src = (void*)data;
    while (len-- > 0) {
        unsigned char s = *src, d = *dst; 
        unsigned char v = ~(~*src++ | ~*dst); // or of 0s!
        *dst++ = v;
        printf(" [WRITE %x: %x ...] \n", dst - flash_memory - 1, v);
    }
    return SPI_FLASH_RESULT_OK;
}

int sdk_spi_flash_read(int addr, uint32* data, int len) {
    len = (len + 3) & ~3; // TODO: if addr !% 4 then non correct?
    unsigned char* src = &flash_memory[addr - FS_ADDRESS];
    unsigned char* dst = (void*)data;
    while (len-- > 0) {
        uint32 d = *dst++ = *src++;
        //printf(" [READ %x: %x] \n", src - flash_memory - 1, d);
    }
    return SPI_FLASH_RESULT_OK;
}

// Highlevel

// (save '(http boot) (lambda (x) (init-web-server)) (lambda (x) (print "Done")))
//lisp save(lisp key, lisp data, lisp cb) {
//}

// tail-recurses on: cb(key, info, cb)
//lisp dir(lisp matchkey, lisp cb) {
//}

// tail-recurses on: cb(key, info, data, cb, end?)
//lisp load(lisp matchkey, lisp cb) {
//}

#else
=======

// record:
// 'FF FF FF FF' - free to write
// 'yy cc xx xx' - yy != 00/ff, active len xx xx, of type yy = 1..254
// '00 cc xx xx' - deleted len xx xx
//
// cc: CRC?

// type yy:
// 0 - (deleted)
// ff - (free)
// bit 7: in USE
// bit 6: printable C string(s) (0=binary)
// bit 5: lisp (serialized string, or binary)
// bit 4: key/value
// bit 0-3: 16 sub types app defined for content

#ifdef UNIX

// Highlevel

// (save '(http boot) (lambda (x) (init-web-server)) (lambda (x) (print "Done")))
//lisp save(lisp key, lisp data, lisp cb) {
//}
>>>>>>> a4f2475b

// tail-recurses on: cb(key, info, cb)
//lisp dir(lisp matchkey, lisp cb) {
//}

// tail-recurses on: cb(key, info, data, cb, end?)
//lisp load(lisp matchkey, lisp cb) {
//}

#else

// how lua can compile functions to flash file and then call it
// - http://www.esp8266.com/viewtopic.php?f=19&t=1940

#include <stdint.h>
#include <stdbool.h>
#include <stdlib.h>
#include <stdio.h>
#include <string.h>

#include <espressif/spi_flash.h>
#include <espressif/esp_system.h>

#include <FreeRTOS.h>
#include <task.h>

// Wrote 41984 bytes at 0x00000000 in 4.1 seconds (81.6 kbit/s)...
// Wrote 211968 bytes at 0x00020000 in 20.9 seconds (81.0 kbit/s)...
// 
// spi (0-...) address:
// 0x00000000 42 KB
// 0x00020000 (128 KB) 211 KB start ---
// 0x0003C000 ESP private area? (16KB)
// 0x00054C00 end --- 211 KB
// 0x00100000 MINE?
// 0x00400000 end 4MB

// memory mapped range:
// 0x40200000
// 0x40600000 4MByte

/* (swrite "myfile" (list 1 2 3)) */
/* (swrite "abc" "foobar") */
/* (swrite "myfile" 1235) */

/* (sreset "myfile") -> */
/* (sread "myfile") -> (1 2 3) */
/* (sread "myfile") -> 12345 */

/* FLASH: */
/* ("myfile" . (1 2 3))\0 */
/* ("abc" . "foobar")\0 */
/* ("myfile" . 1235)\0 */

/* (point x y c) */
/* (line x y x y c) */
/* (circle ....) */
/* (text ...) */

/* (zap) */
/* (ping) */
<<<<<<< HEAD

#endif

=======

#endif

>>>>>>> a4f2475b
int writeBytesToFlash(char* code, int len, int offset) {
    if (offset % 4 !=0) {
        printf("Illegal offset %d!", offset);
        error("Illegal offset");
        return -1;
    }
    int addr = FS_ADDRESS + offset;
    int sector = addr/SPI_FLASH_SEC_SIZE;
    int to = addr + len;
    int error;
    while (addr < to) {
        // only erase if start write at boundary, otherwise erase already written stuff
        // it will break at next sector and while loop back here and erase next one
        if (offset % SPI_FLASH_SEC_SIZE == 0) sdk_spi_flash_erase_sector(sector);
        char buff[SPI_FLASH_SEC_SIZE] = {0xff};
        int sz = strlen(code) + 1;
        if (sz + offset > SPI_FLASH_SEC_SIZE) {
            sz = SPI_FLASH_SEC_SIZE - offset;
            offset -= SPI_FLASH_SEC_SIZE;
        }
        memcpy(&buff[0], code, sz);
        sz = (sz + 3) & ~3; // round up to 4byte boundary
        if (SPI_FLASH_RESULT_OK != (error = sdk_spi_flash_write(addr, (uint32 *)buff, sz))) {
            printf("\nwriteBytesToFlash error %d\n", error);
        }
        addr += sz;
        code += sz;
        sector++;
    }

    // write and overwritable end marker
//    char c = 0xff;
//    if (SPI_FLASH_RESULT_OK != (error = sdk_spi_flash_write(addr + offset, (uint32 *)&c, 1))) {
//        printf("\nwriteBytesToFlash error %d\n", error);
//    }

    return to - FS_ADDRESS;
}

// TODO: connect to lisp writer?
int writeStringToFlash(char* code, int offset) {
    int len = strlen(code) + 1;
    return writeBytesToFlash(code, len, offset);
}

// TODO: connect to lisp reader!
// if called with NULL just count otherwise write
// returns len in bytes, to read next, round offset up to 4b boundary and call again
// see findLastFlash()

// readFromFlash(NULL, 0, offset) --> count of bytes including 0 at end
// readFromFlash(buff, maxbytes, offset) --> read into buff, length including 0 at end
// readFromFlash(buff, -bytes, offset) --> read bytes into buff, allow 0 // TODO: use sdk_spi_flash_read directly?
// returns -1 if in zeroterm mode and read 0xff
int readFromFlash(char* buff, int maxlen, int offset) {
    int zeroterm = (maxlen >= 0 || !buff);
    maxlen = maxlen >= 0 ? maxlen : -maxlen;

    int error;
    unsigned char c;
    int i;
    for (i = 0; (i < maxlen) || !buff; i++) {
        // TODO: can it really read one char at a time?
        // suspect to cast to uint32 pointer for &(char c)
        if (SPI_FLASH_RESULT_OK != (error = sdk_spi_flash_read(FS_ADDRESS + i + offset, (uint32 *)&c, 1))) {
            printf("\nreadFromFlash.error %d\n", error);
            break;
        }

        // if zeroterm mode end at 0, or at ff, as that's unwritten (?)
        if (zeroterm) {
            if (i == 0 && c == 0xff) return -1;
        }

        if (buff) buff[i] = c;
        if (zeroterm && !c) break;

        if (!buff && i > 100) { // TODO: change
            printf("...enough...!\n");
            return -1;
        }
                                
    }
    if (zeroterm) {
        // make sure zero terminated
        if (buff) buff[maxlen-1] = 0;
        return i + 1;
    } else {
        return i;
    }
}

int findLastFlash() {
    int offset = 0;
    int len;
    while (1) {
        len = readFromFlash(NULL, 0, offset);
        if (len < 0) break;
        offset += (len + 3) & ~3;
    }
    return offset;
}

PRIM scan(lisp s) {
    int maxlen =  SPI_FLASH_SIZE_BYTES - FS_ADDRESS;
    int i;

    if (1) {
//      // includes program ROM
//      uint32* a = (uint32*)0x40200000;
//      a += FS_ADDRESS/4;

        uint32* a = (uint32*)flash_memory;
        int s = 0;
        int c0 = 0;
        int cffffffff = 0;
        //int stop = 0;
        for(i = 0; i < maxlen/4; i++) {
            uint32 v = *a;
            a++;
            //if ((i % (16*1024/4) == 0)) { putchar('.'); fflush(stdout); }
            s += v;
            if (v == 0xffffffff) cffffffff++;
            if (v == 0) c0++;
            //while (v && !stop) {
            if (v) {
                int j;
                for(j = 4; j; j--) {
                    char c = v & 0xff;
                    if (c >= 32 && c <= 125) { putchar(v & 0xff); fflush(stdout); }
                    else if (1) { printf("[%d]", (unsigned char)c); fflush(stdout); }
                    // if (v && 0xff == 0xff) stop = 1;
                    v >>= 8;
                }
            }
            //putchar('/');
        }
        printf("\n");
        return cons(mkint(c0), mkint(cffffffff));
    }

    int error;
    char c;
    int c0 = 0;
    int cff = 0;
    for (i = 0; i < maxlen; i++) {
        // TODO: can it really read one char at a time?
        // suspect to cast to uint32 pointer for &(char c), probably works because alignment allows overwrite
        if (SPI_FLASH_RESULT_OK != (error = sdk_spi_flash_read(FS_ADDRESS + i, (uint32 *)&c, 1))) {
            printf("\nerror %d\n", error);
            break;
        }
        if ((i % (16*1024) == 0)) { putchar('.'); fflush(stdout); }

        if (c == 0) c0++;
        if (c == 0xff) cff++;
    }
    return cons(mkint(c0), mkint(cff));
}

// returns lisp pointer into buffer
lisp serializeLisp(lisp x, lisp* buffer, int *n) {
    printf("\n------ Serializelisp "); print(x);
    if (*n <= 2) return symbol("*FULL*");
    //if (HSYMP(x)) {
        // for now just "pray" - collisions in english language are 190/99K!
        // TODO: serialize by putting first HSYM then string directly after...
        // maybe make all symbol strings in linked list as local symbol table
        // This will be known for flash memory, maybe need bit to indicate?
    //}
    if (!x || INTP(x) || SYMP(x)) return x;
    if (IS(x, string)) {
        // string is simple, just serialize a "heap" object with, pointer (to next cells)
        int sz = sizeof(string);
        memcpy(buffer, x, sz);
        // point to next cell
        sz = (sz + 3) / 4;
        *n -= sz;
        lisp* p = buffer + sz;
        lisp s = (lisp) p;
        buffer[1] = s;
        int len = strlen(getstring(x));

        int ilen = (len + 4) & ~3;
        int iz = ilen / 4;
        if (*n <= 2 + iz) return symbol("*FULL*");
        strncpy((char*)s, getstring(x), len);
        *n -= 2 + iz;
        return (lisp)buffer;
    }
    if (CONSP(x)) {
        // TODO: what if buffer not aligned? cons need be lisp[2] (8 bytes boundary)
        if ((unsigned int)buffer & 7) {
            printf("serializeLisp: not aligned\n");
            *n -= 1;
            return serializeLisp(x, buffer + 1, n);
        }
        *n -= 2;
        lisp* cr = buffer+2; int beforecar = *n;
        buffer[0] = serializeLisp(car(x), cr, n);
        int sz = beforecar - *n;
        buffer[1] = serializeLisp(cdr(x), cr + sz, n);
        printf("CONSP! %x  ", (unsigned int)MKCONS(buffer)); prin1(MKCONS(buffer)); terpri();
        return MKCONS(buffer);
    }

    printf("flashit.ERROR: unsupported type: %d %s\n", TAG(x), tag_name[TAG(x)]);
    return symbol("*ERROR*");
}

#define MAXFLASHPRIM 256

PRIM flashArray(lisp *serialized, int len) {
    if (!CONSP(serialized) && !IS((lisp)serialized, string)) {
        printf("flashArray.ERROR: wrong type %d\n", TAG((lisp)serialized));
        return nil;
    }

    // TODO: move to relocate function, that relocates a RAM region array of lisp*

    // patch up internal references
    lisp* where = malloc(len * sizeof(lisp));
    int i;

    lisp* from = (lisp*)GETCONS(serialized);
    for(i = 0; i < len; i++) {
        lisp p = from[i];
        // TODO: not safe... as it could overlap with some bitrepresentation of other type...
        int o = (lisp)(((unsigned int)p) & ~3) - (lisp)from; // index from from[0]
        //printf("%2d : %d [%x] : ", i, o, (unsigned int)p); prin1(p); terpri();

        where[i] = p;
        if (INTP(p) || SYMP(p))
            ; // TODO: skip over inline symbol...
        else if (stringp(p))
            ; // TODO: skip over inline string...
        else if (o >= 0 && o < MAXFLASHPRIM) // pointers are generated for cons, string (maybe symbol) and some heap types
            where[i] = (lisp)((unsigned int)p - (unsigned int)from + (unsigned int)where);
        //printf("%u %u %d %s\n", (unsigned int) p, (unsigned int) where[i], TAG(where[i]), tag_name[TAG(where[i])]);
    }

    // TODO: actually copy to flash
    int offset = 0; // TODO: find free space to store
    writeBytesToFlash((char*)where, len * sizeof(lisp), offset);
<<<<<<< HEAD

=======
    int flashaddr = (unsigned int)flash_memory + offset;

    free(where);
    if (CONSP(*serialized)) {
        return MKCONS(flashaddr);
    } else {
        // TODO: pointer stupidity, works fine for CONS, string/heap, but not symboll?
        unsigned int us = (unsigned int)serialized;
        return (lisp)((unsigned int)flashaddr | (us & 2)); // 2 ???
    }

    // TODO: remove
    // return pointer to memory, first attemtp
>>>>>>> a4f2475b
    if (CONSP(*serialized)) return MKCONS(where);

    // TODO: pointer stupidity, works fine for CONS, string/heap, but not symboll?
    unsigned int us = (unsigned int)serialized;
    return (lisp)((unsigned int)where | (us & 2)); // 2 ???
}

PRIM flashit(lisp x) {
    lisp* buffer = malloc(MAXFLASHPRIM * sizeof(lisp)); // align as conss
    memset(buffer, 0, MAXFLASHPRIM * sizeof(lisp));
    int n = MAXFLASHPRIM;
    lisp ret = serializeLisp(x, (lisp*)buffer, &n);
    int len = MAXFLASHPRIM - n;
    if (!len) return x;

  printf("flashit.serialized [len=%d]: ", len); prin1(ret); terpri();
    lisp f = flashArray((lisp*)ret, len);
  printf("flashit.flash [len=%d]: ", len); prin1(f); terpri();
    free(buffer);
    return f;
}

// (flash) -> read all (print), return count
// (flash 3) -> read 3rd entry (1..n), return string, or nil
// (flash -30) -> read at offset 30 (0..), return string, or nil
// (flash "foo") -> append one string
// (flash "foo" 0) -> force write at offset (EOR will mess thins up) (offset = 0 will format)
PRIM flash(lisp s, lisp o) {
    if (!s) { // read all
        int offset = 0;
        int n = 0;
        while (1) {
            int len = readFromFlash(NULL, 0, offset);
            //printf("[LEN=%d]...\n", len);
            if (len < 0) break;

            char buff[len];
            readFromFlash(buff, len, offset);
            n++;
            printf("%d @%d :: [%d] '%s'\n", n, offset, len, buff);

            offset += (len + 3) & ~3;
        }
        return mkint(n);
    } else if (INTP(s)) {
            int n = getint(s);
            int len = -3;
            int offset = n <= 0 ? -n : 0;
            n = n <= 0 ? 1 : n;
            while (n--) {
                offset += (len + 3) & ~3;
                len = readFromFlash(NULL, 0, offset);
                if (len < 0) return nil;
            }
            char buff[len];
            readFromFlash(buff, len, offset);
            return mklenstring(buff, len);
    } else if (IS(s, string)) {
        int offset = integerp(o) ? getint(o) : findLastFlash();
        writeStringToFlash(getstring(s), offset);
        return mkint(findLastFlash());
    } else {
        return nil;
    }
}

////////////////////////////////////////////////////////////////////////////////
// stuff

PRIM fibb(lisp n);

// returns an env with functions
lisp lisp_init() {
    nil = 0;
    int verbose;

    init_symbols();

    // enable to observer startup sequence
    if (1) {
        char* f = readline("start lisp>", 2);
        if (f) {
            verbose = (f[0] != 0);
            free(f);
        } else {
            verbose = 0;
        }
    }
    print_memory_info( verbose ? 2 : 0 ); // init by first call

    lisp env = nil;
    lisp* envp = &env;

    // free up and start over...
    dogc = 0;

    // TODO: this is a leak!!!
    allocs_next = 0;

    // need to before gc_cons_init()...
    _FREE_ = symbol("*FREE*");

    // setup gc clean slate
    mark_clean();
    gc_cons_init();
    gc(NULL);

    t = symbol("t");
    DEFINE(t, 1);

    DEFPRIM(lambda, -7, lambda);

    // types
    DEFPRIM(null?, 1, nullp);
    DEFPRIM(cons?, 1, consp);
    DEFPRIM(atom?, 1, atomp);
    DEFPRIM(string?, 1, stringp);
    DEFPRIM(symbol?, 1, symbolp);
    DEFPRIM(number?, 1, numberp);
    DEFPRIM(integer?, 1, integerp);
    DEFPRIM(func?, 1, funcp);

    // mathy stuff
    DEFPRIM(+, 2, plus);
    DEFPRIM(-, 2, minus);
    DEFPRIM(*, 2, times);
    DEFPRIM(/, 2, divide);
    DEFPRIM(%, 2, mod);

    DEFPRIM(eq, 2, eq);
    DEFPRIM(equal, 2, equal);
    DEFPRIM(=, 2, eq);
    DEFPRIM(<, 2, lessthan);

    // https://www.gnu.org/software/guile/manual/html_node/Pattern-Matching.html#Pattern-Matching
    DEFPRIM(if, -3, if_);
    DEFPRIM(cond, -7, cond);
    DEFPRIM(case, -7, case_);
    DEFPRIM(and, -7, and);
    DEFPRIM(or, -7, or);
    DEFPRIM(not, 1, not);

    // output
    // TODO: write procedures? - http://www.gnu.org/software/mit-scheme/documentation/mit-scheme-ref/Output-Procedures.html
    // TODO: make these take a "fd" or output stream?
    DEFPRIM(terpri, 0, terpri);
    DEFPRIM(princ, 1, princ);
    DEFPRIM(prin1, 1, prin1);
    DEFPRIM(print, 1, print);
    DEFPRIM(printf, 7, printf_);
    DEFPRIM(pp, 1, pp); // TODO: pprint?
    DEFPRIM(with-putc, -7, with_putc);
    DEFPRIM(with-fd, -7, with_fd);
    DEFPRIM(with-fd-json, -7, with_fd_json);

    // cons/list
    DEFPRIM(cons, 2, cons);
    DEFPRIM(car, 1, car_);
    DEFPRIM(cdr, 1, cdr_);
    DEFPRIM(set-car!, 2, setcar);
    DEFPRIM(set-cdr!, 2, setcdr);

    DEFPRIM(list, 7, _quote);
    DEFPRIM(length, 1, length);
    DEFPRIM(concat, 7, concat); // scheme: string-append/string-concatenate
    DEFPRIM(char, 1, char_); // scheme: integer->char
    DEFPRIM(split, 3, split); // scheme: string-split
    DEFPRIM(assoc, 2, assoc);
    DEFPRIM(member, 2, member);
    DEFPRIM(mapcar, 2, mapcar);
    DEFPRIM(map, 2, map);
    DEFPRIM(quote, -1, _quote);
    // DEFPRIM(quote, -7, quote); // TODO: consider it to quote list?
    // DEFPRIM(list, 7, listlist);

    DEFPRIM(let, -7, let);
    DEFPRIM(let*, -7, let_star);
    DEFPRIM(progn, -7, progn);
    DEFPRIM(eval, 2, _eval);
    DEFPRIM(evallist, 2, evallist);
    DEFPRIM(apply, 2, apply);
    DEFPRIM(env, -7, _env);

    DEFPRIM(read, 1, read_);

    // TODO: consider introducting these that will create local bindings if no global exists, hmm bad?
    //DEFPRIM(set, -2, _set_);
    //DEFPRIM(setq, -2, _setq);
    //DEFPRIM(setqq, -2, _setqq_);
    DEFPRIM(set!, -2, _setb);

    DEFPRIM(define, -7, _define);
    DEFPRIM(de, -7, de);

    DEFPRIM(fundef, 1, fundef);
    DEFPRIM(funenv, 1, funenv);
    DEFPRIM(funame, 1, funame);

    // define
    // defun
    // defmacro
    // while
    // gensym

    // network
    DEFPRIM(wget, 3, wget_);
    DEFPRIM(web, -2, web);
    DEFPRIM(out, 2, out);
    DEFPRIM(in, 1, in);

    // system stuff
    DEFPRIM(gc, -1, gc);
    DEFPRIM(test, -7, test);

    DEFPRIM(ticks, 1, ticks);
    DEFPRIM(clock, 1, clock_);
    DEFPRIM(time, -1, time_);
    DEFPRIM(load, -1, load);

    // debugging - http://www.gnu.org/software/mit-scheme/documentation/mit-scheme-user/Debugging-Aids.html 
    // http://www.gnu.org/software/mit-scheme/documentation/mit-scheme-user/Command_002dLine-Debugger.html#Command_002dLine-Debugger
    // TODO: set-trace! set-break! http://www.lilypond.org/doc/v2.19/Documentation/contributor/debugging-scheme-code
    DEFPRIM(pstack, 0, print_detailed_stack); 

    // flash stuff - experimental
    DEFPRIM(flash, 2, flash);
    DEFPRIM(flashit, 1, flashit);
    DEFPRIM(scan, 2, scan);
    // TODO: consider integrating with - https://www.gnu.org/software/guile/manual/html_node/Symbol-Props.html
    // 2d-!!! https://groups.csail.mit.edu/mac/ftpdir/scheme-7.4/doc-html/scheme_12.html#SEC105
    // 2d-put! 2d-remove! 2d-get 2d-get-alist-x 2d-get-alist-y

    // scheduling
    DEFPRIM(at, -2, at); // TODO: eval at => #stop?!?!??!
    DEFPRIM(stop, -1, stop);
    DEFPRIM(atrun, -1, atrun);

//    DEFPRIM(imacs, -1, imacs_);
    DEFPRIM(syms, 0, syms); // TODO: rename to apropos?
    DEFPRIM(fib, 1, fibb);

    //DEFPRIM(readit, 0, readit);
    DEFPRIM(heap, 1, heap);
    DEFPRIM(rec, 1, rec);

    // another small lisp in 1K lines
    // - https://github.com/rui314/minilisp/blob/master/minilisp.c

    // neat "trick" - limit how much 'trace on' will print by injecting nil bound to nil
    // in evalGC function the print ENV stops when arriving at this token, thusly
    // will not show any variables defined above...
    env = cons( cons(nil, nil), env );

    dogc = 1;

    print_memory_info( verbose ? 2 : 0 ); // summary of init usage
    return env;
}

void help(lisp* envp) {
    printf("\n\nWelcome to esp-lisp!\n");
<<<<<<< HEAD
    printf("2015 (c) Jonas S Karlsson under MPL 2.0\n");
=======
    printf("2016 (c) Jonas S Karlsson under MPL 2.0\n");
>>>>>>> a4f2475b
    printf("Read more on https://github.com/yesco/esp-lisp/\n\n");
    printf("Global/SYMBOLS: ");
    PRINT((syms (lambda (x) (princ x) (princ " "))));
    printf("\nCOMMANDS: help/trace on/trace off/gc on/gc off/wifi SSID PSWD/wget SERVER URL/mem EXPR/quit/exit\n\n");
    printf("CTRL-C: to break execution, CTRL-T: shows current time/load status, CTRL-D: to exit\n\n");
    printf("Type 'help' to get this message again\n");
}

#include <setjmp.h>

jmp_buf lisp_break = {0};

// TODO: make it take one lisp parameter?
<<<<<<< HEAD
=======
// TODO: https://groups.csail.mit.edu/mac/ftpdir/scheme-7.4/doc-html/scheme_17.html#SEC153
>>>>>>> a4f2475b
void error(char* msg) {
    jmp_buf empty = {0};
    static int error_level = 0;

    // restore output to stdout, if error inside print function we're screwed otherwise!
    writeputc = origputc;

    if (error_level == 0) {
        error_level++;
        if (level) { printf("\n%%%s\nBacktrace: ", msg); print_stack(); terpri(); }
        print_detailed_stack();
        printf("\n%% %s\n", msg);
        error_level--;
    } else {
        error_level = 0;
        printf("\n%% error(): error inside error... recovering...\n");
    }

    printf("\n%%%% type 'help' to get help\n");

    if (memcmp(lisp_break, empty, sizeof(empty))) { // contains valid value
        // reset stack
        level = 0;
        stack[0].e = nil;
        stack[0].envp = NULL;

        longjmp(lisp_break, 1);
        // does not continue!
    } else {
        printf("\n%%%% error(): didn't get here as setjmp not called, continuing... possibly bad\n");
    }
}

void run(char* s, lisp* envp) {
    if (setjmp(lisp_break) == 0) {
        lisp r = reads(s);
        prin1(evalGC(r, envp)); terpri();
        // TODO: report parsing allocs separately?
        // mark(r); // keep history?
    } else {
        // escaped w ctrl-c (longjmp)

        // enableGC and kill stack
        blockGC = 0;
        level = 0;
    }
    // disable longjmp
    memset(lisp_break, 0, sizeof(lisp_break));

    gc(envp); // TODO: maybe move out!
}

// it would not be completely safe to run multiple threads of lisp at the
// same time, problems are GC and allocations. Therefore we provide a tasker
// that handles "actors". To drive this, we only do it while idle, i.e,
// when waiting for keyboard input. This is similar to NodeMCU.
//
// The system actors that are checked are:
// - TODO: web server
// - TODO: wget 

void maybeGC() {
    if (blockGC || !global_envp) return;
    if (needGC()) gc(global_envp);
}

PRIM atrun(lisp* envp);

PRIM idle(int lticks) {
    // 1 000 000 == 1s for x61 laptop
    //if (lticks % 1000000 == 0) { putchar('^'); fflush(stdout); }

    // polling tasks, invoking callbacks
    web_one();
    atrun(global_envp);

    // gc
    maybeGC(); // TODO: backoff, can't do all the time???

    // clean stats
    print_memory_info(0);

    return nil;
}

// tweenex style ctrl-t process status
// freebsd10$ sleep 5 ... ctrl-t
// load: 0.67  cmd: sleep 90628 [nanslp] 0.92r 0.00u 0.00s 0% 1464k
// sleep: about 4 second(s) left out of the original 5
// Could print "load" (ticks last second, keep time last tick)
void print_status(long last_ticks, long ticks, int last_ms, int ms, int max_ticks_per_ms) {
    int s = ms / 1000;
    int m = s / 60; s -= m * 60;
    // we approximate the load with ticks seen since "last"
    int ld = 100 - (100 * (ticks - last_ticks)) / max_ticks_per_ms;
    if (ld < 0) ld = 0;
    if (ld > 99) ld = 99;
    // %3.2f doesn't work on esp-open-rtos
    printf("[%% %d:%02d load: 0.%02d ", m, s, ld);
    // printf("dticks: %ld, last: %ld, ticks: %ld mtps = %d",
    //    ld, ticks - last_ticks, last_ticks, ticks, max_ticks_per_ms);
    print_stack();
    printf("]\n");
}

// make an blocking mygetchar() that waits for kbhit() to be true 
// and meanwhile calls idle() continously.
static int thechar = 0;

// called from idle in tight loop, also called each time we gc() during execution
int kbhit() {
    static int last_ms = 0;
    static int last_ticks = 0;
    static int max_ticks_per_ms = 1;

    int ms = clock_ms();
    int update = 0;
    // update every s
    if (ms - last_ms > 1000) {
        int tms = (lisp_ticks - last_ticks) / (ms - last_ms);
        if (tms > max_ticks_per_ms) max_ticks_per_ms = tms;
        update = 1;
    }

    // TODO: "bug", if there is a ungotten char that won't be read, ctrl-c ctrl-t will not be seen :-(
    // alt 1) could dispose of characters :-(
    // alt 2) have a "buffer" (but how long?) may be unbounded and trouble for piped strings to program
    if (!thechar) {
        thechar = nonblock_getch();
        if (thechar < 0) thechar = 0;
        if (thechar == 'T'-64) {
            print_status(last_ticks, lisp_ticks++, last_ms, ms, max_ticks_per_ms);
            thechar = 0;
        }
        if (thechar == 'C'-64) {
            int c = thechar;
            thechar = 0;
            error("CTRL-C");
            // error only returns if couln't longjmp to setjmp position, so keep the ctrl-c
            thechar = c;
        }
    }

    if (update) {
        last_ms = ms;
        last_ticks = lisp_ticks;
    }

    return thechar;
}

int mygetchar() {
    while (!kbhit()) idle(lisp_ticks++); 
    int c = thechar;
    thechar = 0;
    return c;
}

int lispreadchar(char *chp) {
    int c = mygetchar();
    if (c >= 0) *chp = c;
    return c < 0 ? -1 : 1;
}

void readeval(lisp* envp) {
    help(envp);

    while(1) {
        global_envp = envp; // allow idle to gc
        char* ln = readline_int("lisp> ", READLINE_MAXLEN, lispreadchar);
        global_envp = NULL;

        if (!ln) {
            break;
        } else if (strncmp(ln, ";", 1) == 0) {
            ; // comment - ignore
        } else if (strcmp(ln, "help") == 0 || ln[0] == '?') {
            help(envp);
        } else if (strcmp(ln, "gc on") == 0) {
            traceGC = 1;
        } else if (strcmp(ln, "gc off") == 0) {
            traceGC = 0;
        } else if (strcmp(ln, "trace on") == 0) {
            trace = 1;
        } else if (strcmp(ln, "trace off") == 0) {
            trace = 0;
        } else if (strncmp(ln, "wifi ", 5) == 0) {
            strtok(ln, " "); // skip wifi
            char* ssid = strtok(NULL, " "); if (!ssid) ssid = "dsl";
            char* pass = strtok(NULL, " "); if (!pass) pass = "0xdeadbeef";
            connect_wifi(ssid, pass);
        } else if (strncmp(ln, "wget ", 5) == 0) {
            strtok(ln, " "); // skip wget
            char* server = strtok(NULL, " "); if (!server) server = "yesco.org";
            char* url = strtok(NULL, " ");    if (!url) url = "http://yesco.org/index.html";
            printf("SERVER=%s URL=%s\n", server, url);
            int r = http_get(url, server);
            printf("GET=> %d\n", r);
        } else if (strncmp(ln, "web ", 4) == 0) {
            strtok(ln, " "); // skip web
            char* ports = strtok(NULL, " ");
            int port = ports ? atoi(ports) : 8080;
            printf("WEBSERVER on port=%d\n", port);
            int s = httpd_init(port);
            if (s < 0) printf("WEBSERVER.errno=%d: s=%d\n", errno, s);
            while(1) {
                httpd_loop(s);
            }
        } else if (strncmp(ln, "mem ", 4) == 0) {
            char* e = ln + 4;
            if (*e) {
                print_memory_info(0);
                run(e, envp);
            }
            print_memory_info(2);
        } else if (strcmp(ln, "mem") == 0) {
            print_memory_info(1);
        } else if (strcmp(ln, "exit") == 0 || strcmp(ln, "quit") == 0 || strcmp(ln, "bye") == 0) {
            exit(0);
        } else if (strlen(ln) > 0) { // lisp
            global_envp = envp; // allow idle to gc
            print_memory_info(0);
            run(ln, envp);
            global_envp = NULL;
            //print_memory_info(1);
        }

        free(ln);
    }

    printf("OK, bye!\n");
}

void treads(char* s) {
    printf("\nread-%s: ", s);
    princ(reads(s));
    terpri();
}
    
int fib(int n) {
    if (n < 2) return 1;
    else return fib(n-1) + fib(n-2);
}

PRIM fibb(lisp n) { return mkint(fib(getint(n))); }

// lisp implemented library functions hardcoded
void init_library(lisp* envp) {
    //DEFINE(fibo, (lambda (n) (if (< n 2) 1 (+ (fibo (- n 1)) (fibo (- n 2))))));
    DE((fibo (n) (if (< n 2) 1 (+ (fibo (- n 1)) (fibo (- n 2))))));
// POSSIBLE encodings to save memory:
    // symbol: fibo
    // "fibo" 
// 0: (lambda
// 1:  (n)
// 2: (if
// 3:  (<
// 4:   n
// 5:   2)
// 6:  1
// 7:  (+
// 8:   (fibo
//10:    (-
//11:     n
//12:      1))
//14:    (fibo
//15:     (-
//16:      n
//17:      2))))));
// 18 lines + 9 paranthesises, a cons 8 bytes
// (* (+ 18 9) 8) = 216 bytes
//
// possible storage strategies:
// - 64 bytes: (lambda (n) (if (< n 2) 1 (+ (fibo (- n 1)) (fibo (- n 2)))))
// - 52 bytes: (lambda(n)(if(< n 2)1(+(fibo(- n 1))(fibo(- n 2)))))
//
// - 24 conses! (* 24 8) = 192 bytes
// - 25: L3 lambda L1 n L4 if L3 < n 2 1 L2 + L2 fibo L3 - n 1 L2 fibo L3 - n 2
//   25 slots 25*4 = 100 bytes, can't detect end of list by "cdr"
// - 34: L3 lambda L1 n \0 L4 if L3 < n 2 1 \0 L2 + L2 fibo L3 - n 1 \0 \0 L2 fibo L3 - n 2 \0 \0 \0 \0 \0
//   34 slots (* 34 4) = 136 bytes, 
// - L:fibo  lambda L:P L:IF \0  4
//   L:P     n \0                2
//   L:IF    if L:X 1 L:E \0     4
//   L:X     < n 2 \0            4
//   L:E     + L:F1 L:F2 \0      4
//   L:F1    fibo L:M1 \0        3
//   L:M1    - n 1 \0            4
//   L:F2    fibo L:M2 \0        3
//   L:M2    - n 2 \0            4
//                            =====
//                              32 = 128 bytes
//
// - skip list with end and compact
//  #34 lambda #3 n \0 #26 if #5 < n 2 \0 1 #18 + #8 fibo #5 - n 1 \0 \0 #8 fibo #5 - n 2 \0 \0 \0 \0 \0
//  skip marker 1-2 bytes, end marker \0 1 bytes
//  9 skips, 9 ends = 18 bytes
//  8 functions, 6 are basic (2b), 2 user (fibo) (4b) =  (+ (* 6 2) (* 2 4)) = 20 bytes
//  4 numbers: 2, 1, 1, 2 - 2 byte x 4 = 8 bytes
//  TOTAL: (+ 18 20 8) = 46 bytes compact!
//  but: can execute? need a new "VM", or decode on the fly to "cons"
//
// - forth stack style: : fibo 1 ref 2 < 0skip? jmp:+3 1 ret 1 ref 2 - fibo 1 ref 2 - fibo + ret ;
//   20 instructions: 40 bytes
// 
// HOWEVER: If put in flash, maybe we don't need to care?
// 
//   picolisp: Only 20 of the 196 bytes stay in RAM (for the fibo symbol), the rest is moved off to ROM.
//   esp-lisp: all conses can move "moved" to FLASH! (192 bytes!) + 4 bytes for the "function", must be RAM, plus symbol (none)
}

void testc(lisp* envp , char* whats, lisp val, lisp expect) {
    printf("TEST: %s\n=> ", whats);
    lisp r = val;
    princ(r);
    printf("\nexpected: "); princ(expect); terpri();
    printf("status: "); printf("%s\n\n", equal(r, expect) ? "passed" : "failed");
}

void testee(lisp* envp , lisp what, lisp expect) {
    printf("TEST: "); princ(what); printf("\n=> ");
    lisp r = eval(what, envp);
    princ(r);
    printf("\nexpected: "); princ(expect); terpri();
    printf("status: "); printf("%s\n\n", equal(r, expect) ? "passed" : "failed");
}

void testss(lisp* envp , char* what, char* expect) {
    testee(envp, reads(what), reads(expect));
}

// TODO: implement, (port 8080) => p, (listen p) (http @) (close @)
//   https://github.com/SuperHouse/esp-open-rtos/commit/147257efa472307608019f04f38f8ebadadd7c01
//   http://john.freml.in/teepeedee2-vs-picolisp
//   http://picolisp.com/wiki/?ErsatzWebApp

static PRIM test(lisp* e) {

// removing the body of this function gives: (- 42688 41152) 1536
// gives 25148 bytes, 19672k
#ifdef TEST_REMOVED
// enabling this take 1K from RAM :-(
//   also: -rw-r--r-- 1 knoppix knoppix  43712 Nov  6 20:12 0x00000.bin 
//   becomes 43712 instead of 42688
//static IROM 
//const char const xxx[] = "===============================================================================================================================================================================================================================================================================================================================================================================================================================================================================================================================================================================================================================================================================================================================================================================================================================================================================================================================================================================================================================================================\n";
//    printf(&xxx[0]);

    lisp env = *e;
    lisp* envp = &env; // make local, don't leak out!

    terpri();

    TEST(nil, nil);
    TEST(nil, (car (quote (nil . nil)))); // lol (was an issue)
    TEST(nil, (cdr (quote (nil . nil)))); // lol

    TEST(42, 42);

    // make sure have one failure
    TEST(t, fail);

    // equal
    //testee(list(symbol("eq"), mkint(42), mkint(42), END), t);

    TEST((equal nil nil), t);
    TEST((equal 42 42), t);
    TEST((equal (list 1 2 3) (list 1 2 3)), t);
    TEST((equal "foo" "bar"), nil);
    TEST((equal "foo" "foo"), t);
    TEST((equal equal equal), t);

    // list & read function
    testee(envp, list(nil, mkstring("fihs"), mkint(1), symbol("fish"), mkint(2), mkint(3), mkint(4), nil, nil, nil, END),
           reads("(nil fihs 1 fish 2 3 4 nil nil nil)"));

    // misc
    testss(envp, "123", "123");
    TEST("()", "nil");
    TEST("(1)", "(1)");
    TEST("(1 2)", (1 2));
    treads("(1 2 3)");
    treads("((1) (2) (3))");
    treads("(A)");
    treads("(A B)");
    treads("(A B C)");
    printf("\n3=3: "); princ(eq(mkint(3), mkint(3)));
    printf("\n3=4: "); princ(eq(mkint(3), mkint(4)));
    printf("\na=a: "); princ(eq(symbol("a"), symbol("a")));
    printf("\na=b: "); princ(eq(symbol("a"), symbol("b")));
    printf("\na=a: "); princ(eq(symbol("a"), symbol("a")));
    printf("\n");

    treads("(lambda (n) if (eq n 0) (* n (fac (- n 1))))");

    // read
    TEST((read "foo"), foo);
    TEST((read "(+ 3 4)"), (+ 3 4));
    TEST((number? (read "42")), t);
    
    // set, setq, setqq
    TEST((define a (+ 3 4)), 7);
    //TEST((setqq b a), a);
    TEST((set! b (quote a)));
    TEST(b, a);
    //TEST((set b 3), 3);
    //TEST(a, 3);
    //TEST(b, a);
       
    // if
    lisp IF = mkprim("if", -3, if_);
    testee(envp, IF, IF);
    testee(envp, cons(IF, cons(mkint(7), cons(mkint(11), cons(mkint(22), nil)))), mkint(11));
    testee(envp, cons(IF, cons(nil, cons(mkint(11), cons(mkint(22), nil)))), mkint(22));
    TEST((if 7 11 22), 11);
    TEST((if nil 11 22), 22);
    TEST((if nil 11 22 33), 22);

    // thunk
    lisp th = mkthunk(mkint(14), NULL);
    testee(envp, th, th); // eval(thunk)
    testee(envp, cons(th, nil), th); // (eval (thunk))

    // lambda
    TEST((func? (lambda (n) 37)), t);
    TEST(((lambda (n) 37) 99), 37);
    TEST(((lambda (n) n) 99), 99);
    TEST(((lambda (a) ((lambda (n) (+ n a)) 33)) 66), 99); // lexical scoping

    // recursion
    DEFINE(fac, (lambda (n) (if (= n 0) 1 (* n (fac (- n 1))))));
    TEST((fac 6), 720);
    TEST((fac 21), 952369152);

    // tail recursion optimization test (don't blow up stack!)
    DEFINE(bb, (lambda (b) (+ b 3)));
    DEFINE(aa, (lambda (a) (bb a)));
    TEST((aa 7), 10);

    DEFINE(tail, (lambda (n s) (if (eq n 0) s (tail (- n 1) (+ s 1)))));
    TEST(tail, xyz);
    testss(envp, LOOPTAIL, LOOPS);

    // progn, progn tail recursion
    TEST((progn 1 2 3), 3);
    TEST((set! a nil), nil);
    TEST((progn (set! a (cons 1 a)) (set! a (cons 2 a)) (set! a (cons 3 a))),
         (3 2 1));

    // implicit progn in lambda
    DEFINE(f, (lambda (n) (set! n (+ n 1)) (set! n (+ n 1)) (set! n (+ n 1))));
    TEST((f 0), 3);

//    PRINT((define tailprogn (lambda (n) (progn 3 2 1 (if (= n 0) (quote ok) (tailprogn (- n 1)))))));
//    TEST(tailprogn, 3);
//    TEST((tailprogn 10000), ok);

    // cond
    TEST((cond), nil);
    TEST((cond (7)), 7);
    TEST((cond (1 2 3)), 3);
    TEST((cond (nil 7)), nil);
    TEST((cond (nil 7)(2 3 4)(7 99)), 4);
    TEST((cond (nil 7)((eq 3 5) 9)((eq 5 5) 77)), 77);

    TEST((and), nil);
    TEST((and 1 2 3), 3);
    TEST((and 1 nil 3), nil);
    TEST((and 1 (eq 3 3) 7), 7);
    TEST((and 1 (eq 3 4) 7), nil);

    TEST((or), nil);
    TEST((or 1 2 3), 1);
    TEST((or nil 1 3), 1);
    TEST((or (eq 3 3) 7), t);
    TEST((or (eq 3 4) 7), 7);

    // mapcar
    TEST((mapcar (lambda (x) (+ 5 x)) (list 1 2 3)), (6 7 8));
    TEST((mapcar car (list (cons 1 2) (cons 3 4) (cons 5 6))), (1 3 5));
    TEST((mapcar cdr (list (cons 1 2) (cons 3 4) (cons 5 6))), (2 4 6));

    TEST((set! a 2));
    TEST((list 1 2 (let ((a (+ 1 a)) (b a)) (list a (+ b b))) 5 (+(+ a (+ a a))), (1 2 (3 4) 5 6)));
    TEST(a, 2);

#else
    printf("%%Tests have been commented out.\n");
#endif
    return nil;
}

void lisp_run(lisp* envp) {
    init_library(envp);
    readeval(envp);
    return;
}

// find this display for chinese price - http://digole.com/index.php?productID=1208 (17.89 USD)
//
// esp8266 st7735 lcd/tft display driver ucglib
//
// https://github.com/spapadim/ESPClock
//
// https://github.com/bblanchon/ArduinoJson
//
// http://www.pjrc.com/teensy/td_libs_Time.html
//
// https://github.com/spapadim/ESPClock
//
// https://gist.github.com/spapadim/a4bc258df47f00831006

// http://stackoverflow.com/questions/8751264/memory-mapped-using-linker
// https://github.com/esp8266/esp8266-wiki/wiki/Memory-Map
// http://esp8266-re.foogod.com/wiki/Memory_Map#Data_RAM_.280x3FFE8000_-_0x3FFFFFFF.29<|MERGE_RESOLUTION|>--- conflicted
+++ resolved
@@ -1044,12 +1044,7 @@
 
 ////////////////////////////// GC
 
-<<<<<<< HEAD
-// TODO: not correct, haha
-#define FLASHP(x) (CONSP(x) && ((conss*)next - &conses[0] >= MAX_CONS))
-=======
 #define FLASHP(x) ((unsigned int)next >= (unsigned int)flash_memory && ((unsigned int)next <= (unsigned int)(flash_memory + SPI_FLASH_SIZE_BYTES - FS_ADDRESS)))
->>>>>>> a4f2475b
 
 void mark_deep(lisp next, int deep) {
     while (next) {
@@ -2392,7 +2387,6 @@
 // "BA DF 1A 5H" --- 'BADFLASH'
 // "DE 1F 1A 5H" --- 'DELFLASH'
 // "E0 FF 1A 5H" --- 'EOFFLASH'
-<<<<<<< HEAD
 
 // record:
 // 'FF FF FF FF' - free to write
@@ -2412,98 +2406,11 @@
 
 #ifdef UNIX
 
-// simulate flash in RAM! (including EOR flash overwrite)
-#define SPI_FLASH_RESULT_OK 0
-#define SPI_FLASH_ERROR -1
-
-#define FS_ADDRESS 0x60000
-#define SPI_FLASH_SEC_SIZE 128 // TODO: is this right?
-#define SPI_FLASH_BLOCK (SPI_FLASH_SEC_SIZE/4)
-
-#define SPI_FLASH_SIZE_MB (4*1024)
-
-//uint32 flash_memory[SPI_FLASH_SIZE_MB/SPI_FLASH_SEC_SIZE] = {0xffffffff};
-//uint32 flash_memory[SPI_FLASH_SIZE_MB/SPI_FLASH_SEC_SIZE] = {0xbadbeef};
-unsigned char flash_memory[SPI_FLASH_SIZE_MB * 1024] = {0xff};
-
-// TODO: store in file
-
-int sdk_spi_flash_erase_sector(int sec) {
-    int addr = sec * SPI_FLASH_SEC_SIZE;
-    addr -= FS_ADDRESS;
-    int i;
-    for(i = 0; i < SPI_FLASH_SEC_SIZE; i++) {
-        flash_memory[addr + i] = 0xff;
-        //printf(" [ERASE: %x: %x] \n", addr + i, 0xff);
-    }
-    return SPI_FLASH_RESULT_OK;
-}
-
-int sdk_spi_flash_write(int addr, uint32* data, int len) {
-    len = (len + 3) & ~3; // TODO: if addr !% 4 then non correct?
-    unsigned char* dst = &flash_memory[addr - FS_ADDRESS];
-    unsigned char* src = (void*)data;
-    while (len-- > 0) {
-        unsigned char s = *src, d = *dst; 
-        unsigned char v = ~(~*src++ | ~*dst); // or of 0s!
-        *dst++ = v;
-        printf(" [WRITE %x: %x ...] \n", dst - flash_memory - 1, v);
-    }
-    return SPI_FLASH_RESULT_OK;
-}
-
-int sdk_spi_flash_read(int addr, uint32* data, int len) {
-    len = (len + 3) & ~3; // TODO: if addr !% 4 then non correct?
-    unsigned char* src = &flash_memory[addr - FS_ADDRESS];
-    unsigned char* dst = (void*)data;
-    while (len-- > 0) {
-        uint32 d = *dst++ = *src++;
-        //printf(" [READ %x: %x] \n", src - flash_memory - 1, d);
-    }
-    return SPI_FLASH_RESULT_OK;
-}
-
 // Highlevel
 
 // (save '(http boot) (lambda (x) (init-web-server)) (lambda (x) (print "Done")))
 //lisp save(lisp key, lisp data, lisp cb) {
 //}
-
-// tail-recurses on: cb(key, info, cb)
-//lisp dir(lisp matchkey, lisp cb) {
-//}
-
-// tail-recurses on: cb(key, info, data, cb, end?)
-//lisp load(lisp matchkey, lisp cb) {
-//}
-
-#else
-=======
-
-// record:
-// 'FF FF FF FF' - free to write
-// 'yy cc xx xx' - yy != 00/ff, active len xx xx, of type yy = 1..254
-// '00 cc xx xx' - deleted len xx xx
-//
-// cc: CRC?
-
-// type yy:
-// 0 - (deleted)
-// ff - (free)
-// bit 7: in USE
-// bit 6: printable C string(s) (0=binary)
-// bit 5: lisp (serialized string, or binary)
-// bit 4: key/value
-// bit 0-3: 16 sub types app defined for content
-
-#ifdef UNIX
-
-// Highlevel
-
-// (save '(http boot) (lambda (x) (init-web-server)) (lambda (x) (print "Done")))
-//lisp save(lisp key, lisp data, lisp cb) {
-//}
->>>>>>> a4f2475b
 
 // tail-recurses on: cb(key, info, cb)
 //lisp dir(lisp matchkey, lisp cb) {
@@ -2565,15 +2472,9 @@
 
 /* (zap) */
 /* (ping) */
-<<<<<<< HEAD
 
 #endif
 
-=======
-
-#endif
-
->>>>>>> a4f2475b
 int writeBytesToFlash(char* code, int len, int offset) {
     if (offset % 4 !=0) {
         printf("Illegal offset %d!", offset);
@@ -2818,9 +2719,6 @@
     // TODO: actually copy to flash
     int offset = 0; // TODO: find free space to store
     writeBytesToFlash((char*)where, len * sizeof(lisp), offset);
-<<<<<<< HEAD
-
-=======
     int flashaddr = (unsigned int)flash_memory + offset;
 
     free(where);
@@ -2834,7 +2732,6 @@
 
     // TODO: remove
     // return pointer to memory, first attemtp
->>>>>>> a4f2475b
     if (CONSP(*serialized)) return MKCONS(where);
 
     // TODO: pointer stupidity, works fine for CONS, string/heap, but not symboll?
@@ -3096,11 +2993,7 @@
 
 void help(lisp* envp) {
     printf("\n\nWelcome to esp-lisp!\n");
-<<<<<<< HEAD
-    printf("2015 (c) Jonas S Karlsson under MPL 2.0\n");
-=======
     printf("2016 (c) Jonas S Karlsson under MPL 2.0\n");
->>>>>>> a4f2475b
     printf("Read more on https://github.com/yesco/esp-lisp/\n\n");
     printf("Global/SYMBOLS: ");
     PRINT((syms (lambda (x) (princ x) (princ " "))));
@@ -3114,10 +3007,7 @@
 jmp_buf lisp_break = {0};
 
 // TODO: make it take one lisp parameter?
-<<<<<<< HEAD
-=======
 // TODO: https://groups.csail.mit.edu/mac/ftpdir/scheme-7.4/doc-html/scheme_17.html#SEC153
->>>>>>> a4f2475b
 void error(char* msg) {
     jmp_buf empty = {0};
     static int error_level = 0;
