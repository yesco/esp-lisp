--- conflicted
+++ resolved
@@ -139,13 +139,9 @@
 #include "lisp.h"
 #include "compat.h"
 
-<<<<<<< HEAD
 // forwards
 void gc_conses();
-=======
-// forward
 int kbhit();
->>>>>>> 806059be
 
 // big value ok as it's used mostly no inside evaluation but outside at toplevel
 #define READLINE_MAXLEN 1024
@@ -2354,10 +2350,6 @@
     print_memory_info(0);
 }
 
-<<<<<<< HEAD
-void print_status(long lticks) {
-    printf("\n[lticks: %ld] ", lticks); fflush(stdout);
-=======
 // tweenex style ctrl-t process status
 // freebsd10$ sleep 5 ... ctrl-t
 // load: 0.67  cmd: sleep 90628 [nanslp] 0.92r 0.00u 0.00s 0% 1464k
@@ -2375,7 +2367,6 @@
            m, s, 
            ld, ticks - last_ticks, last_ticks, ticks, max_ticks_per_ms);
     // TODO: print compressed stack!!! (and last call with number!)
->>>>>>> 806059be
 }
 
 // make an blocking mygetchar() that waits for kbhit() to be true 
@@ -2403,21 +2394,8 @@
             last_ms = ms;
             last_ticks = lisp_ticks;
 
-<<<<<<< HEAD
-    thechar = nonblock_getch();
-    if (thechar < 0) thechar = 0;
-    // tweenex style ctrl-t process status
-    // freebsd10$ sleep 5 ... ctrl-t
-    // load: 0.67  cmd: sleep 90628 [nanslp] 0.92r 0.00u 0.00s 0% 1464k
-    // sleep: about 4 second(s) left out of the original 5
-    // Could print "load" (ticks last second, keep time last tick)
-    if (thechar == 'T'-64) {
-        print_status(lisp_ticks);
-        thechar = 0;
-=======
             thechar = 0;
         }
->>>>>>> 806059be
     }
 
     return thechar;
